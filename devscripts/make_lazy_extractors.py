#!/usr/bin/env python3

# Allow direct execution
import os
import shutil
import sys

<<<<<<< HEAD
sys.path.insert(0, dirn(dirn((os.path.abspath(__file__)))))

lazy_extractors_filename = sys.argv[1] if len(sys.argv) > 1 else 'yt_dlp/extractor/lazy_extractors.py'
if os.path.exists(lazy_extractors_filename):
    os.remove(lazy_extractors_filename)

from yt_dlp.extractor import _ALL_CLASSES as _ALL_CLASSES_TMP
from yt_dlp.extractor.common import InfoExtractor, SearchInfoExtractor

# Filter out plugins
_ALL_CLASSES = [cls for cls in _ALL_CLASSES_TMP if not cls.__module__.startswith('ytdlp_plugins.')]

with open('devscripts/lazy_load_template.py', 'rt') as f:
    module_template = f.read()
=======
sys.path.insert(0, os.path.dirname(os.path.dirname(os.path.abspath(__file__))))


from inspect import getsource
>>>>>>> d7b460d0

from devscripts.utils import get_filename_args, read_file, write_file

NO_ATTR = object()
STATIC_CLASS_PROPERTIES = [
    'IE_NAME', 'IE_DESC', 'SEARCH_KEY', '_VALID_URL', '_WORKING', '_ENABLED', '_NETRC_MACHINE', 'age_limit'
]
CLASS_METHODS = [
    'ie_key', 'working', 'description', 'suitable', '_match_valid_url', '_match_id', 'get_temp_id', 'is_suitable'
]
IE_TEMPLATE = '''
class {name}({bases}):
    _module = {module!r}
'''
MODULE_TEMPLATE = read_file('devscripts/lazy_load_template.py')


def main():
    lazy_extractors_filename = get_filename_args(default_outfile='yt_dlp/extractor/lazy_extractors.py')
    if os.path.exists(lazy_extractors_filename):
        os.remove(lazy_extractors_filename)

    _ALL_CLASSES = get_all_ies()  # Must be before import

    from yt_dlp.extractor.common import InfoExtractor, SearchInfoExtractor

    DummyInfoExtractor = type('InfoExtractor', (InfoExtractor,), {'IE_NAME': NO_ATTR})
    module_src = '\n'.join((
        MODULE_TEMPLATE,
        '    _module = None',
        *extra_ie_code(DummyInfoExtractor),
        '\nclass LazyLoadSearchExtractor(LazyLoadExtractor):\n    pass\n',
        *build_ies(_ALL_CLASSES, (InfoExtractor, SearchInfoExtractor), DummyInfoExtractor),
    ))

    write_file(lazy_extractors_filename, f'{module_src}\n')


def get_all_ies():
    PLUGINS_DIRNAME = 'ytdlp_plugins'
    BLOCKED_DIRNAME = f'{PLUGINS_DIRNAME}_blocked'
    if os.path.exists(PLUGINS_DIRNAME):
        # os.rename cannot be used, e.g. in Docker. See https://github.com/yt-dlp/yt-dlp/pull/4958
        shutil.move(PLUGINS_DIRNAME, BLOCKED_DIRNAME)
    try:
        from yt_dlp.extractor.extractors import _ALL_CLASSES
    finally:
        if os.path.exists(BLOCKED_DIRNAME):
            shutil.move(BLOCKED_DIRNAME, PLUGINS_DIRNAME)
    return _ALL_CLASSES


def extra_ie_code(ie, base=None):
    for var in STATIC_CLASS_PROPERTIES:
        val = getattr(ie, var)
        if val != (getattr(base, var) if base else NO_ATTR):
            yield f'    {var} = {val!r}'
    yield ''

    for name in CLASS_METHODS:
        f = getattr(ie, name)
        if not base or f.__func__ != getattr(base, name).__func__:
            yield getsource(f)


def build_ies(ies, bases, attr_base):
    names = []
    for ie in sort_ies(ies, bases):
        yield build_lazy_ie(ie, ie.__name__, attr_base)
        if ie in ies:
            names.append(ie.__name__)

    yield f'\n_ALL_CLASSES = [{", ".join(names)}]'


def sort_ies(ies, ignored_bases):
    """find the correct sorting and add the required base classes so that subclasses can be correctly created"""
    classes, returned_classes = ies[:-1], set()
    assert ies[-1].__name__ == 'GenericIE', 'Last IE must be GenericIE'
    while classes:
        for c in classes[:]:
            bases = set(c.__bases__) - {object, *ignored_bases}
            restart = False
            for b in sorted(bases, key=lambda x: x.__name__):
                if b not in classes and b not in returned_classes:
                    assert b.__name__ != 'GenericIE', 'Cannot inherit from GenericIE'
                    classes.insert(0, b)
                    restart = True
            if restart:
                break
            if bases <= returned_classes:
                yield c
                returned_classes.add(c)
                classes.remove(c)
                break
    yield ies[-1]


def build_lazy_ie(ie, name, attr_base):
    bases = ', '.join({
        'InfoExtractor': 'LazyLoadExtractor',
        'SearchInfoExtractor': 'LazyLoadSearchExtractor',
    }.get(base.__name__, base.__name__) for base in ie.__bases__)

    s = IE_TEMPLATE.format(name=name, module=ie.__module__, bases=bases)
    return s + '\n'.join(extra_ie_code(ie, attr_base))


if __name__ == '__main__':
    main()<|MERGE_RESOLUTION|>--- conflicted
+++ resolved
@@ -5,27 +5,10 @@
 import shutil
 import sys
 
-<<<<<<< HEAD
-sys.path.insert(0, dirn(dirn((os.path.abspath(__file__)))))
-
-lazy_extractors_filename = sys.argv[1] if len(sys.argv) > 1 else 'yt_dlp/extractor/lazy_extractors.py'
-if os.path.exists(lazy_extractors_filename):
-    os.remove(lazy_extractors_filename)
-
-from yt_dlp.extractor import _ALL_CLASSES as _ALL_CLASSES_TMP
-from yt_dlp.extractor.common import InfoExtractor, SearchInfoExtractor
-
-# Filter out plugins
-_ALL_CLASSES = [cls for cls in _ALL_CLASSES_TMP if not cls.__module__.startswith('ytdlp_plugins.')]
-
-with open('devscripts/lazy_load_template.py', 'rt') as f:
-    module_template = f.read()
-=======
 sys.path.insert(0, os.path.dirname(os.path.dirname(os.path.abspath(__file__))))
 
 
 from inspect import getsource
->>>>>>> d7b460d0
 
 from devscripts.utils import get_filename_args, read_file, write_file
 
@@ -51,6 +34,9 @@
     _ALL_CLASSES = get_all_ies()  # Must be before import
 
     from yt_dlp.extractor.common import InfoExtractor, SearchInfoExtractor
+
+    # Filter out plugins
+    _ALL_CLASSES = [cls for cls in _ALL_CLASSES if not cls.__module__.startswith('ytdlp_plugins.')]
 
     DummyInfoExtractor = type('InfoExtractor', (InfoExtractor,), {'IE_NAME': NO_ATTR})
     module_src = '\n'.join((
