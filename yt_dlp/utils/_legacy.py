--- conflicted
+++ resolved
@@ -12,37 +12,21 @@
 from .networking import normalize_url as escape_url  # noqa: F401
 from .traversal import traverse_obj
 from ..dependencies import certifi, websockets
-<<<<<<< HEAD
-from ..networking._urllib import HTTPHandler
-from ..networking.utils import make_ssl_context
-=======
 from ..networking._helper import make_ssl_context
 from ..networking._urllib import HTTPHandler
->>>>>>> d05b35d7
 
 # isort: split
 from .networking import random_user_agent, std_headers  # noqa: F401
 from ..cookies import YoutubeDLCookieJar  # noqa: F401
 from ..networking._urllib import PUTRequest  # noqa: F401
 from ..networking._urllib import SUPPORTED_ENCODINGS, HEADRequest  # noqa: F401
-<<<<<<< HEAD
-from ..networking._urllib import \
-    ProxyHandler as PerRequestProxyHandler  # noqa: F401
-from ..networking._urllib import \
-    RedirectHandler as YoutubeDLRedirectHandler  # noqa: F401
-=======
 from ..networking._urllib import ProxyHandler as PerRequestProxyHandler  # noqa: F401
 from ..networking._urllib import RedirectHandler as YoutubeDLRedirectHandler  # noqa: F401
->>>>>>> d05b35d7
 from ..networking._urllib import (  # noqa: F401
     make_socks_conn_class,
     update_Request,
 )
 from ..networking.exceptions import HTTPError, network_exceptions  # noqa: F401
-<<<<<<< HEAD
-from ..networking.utils import random_user_agent, std_headers  # noqa: F401
-=======
->>>>>>> d05b35d7
 
 has_certifi = bool(certifi)
 has_websockets = bool(websockets)
@@ -215,11 +199,7 @@
 
 
 def sanitized_Request(url, *args, **kwargs):
-<<<<<<< HEAD
-    from ..utils import escape_url, extract_basic_auth, sanitize_url
-=======
     from ..utils import extract_basic_auth, sanitize_url
->>>>>>> d05b35d7
     url, auth_header = extract_basic_auth(escape_url(sanitize_url(url)))
     if auth_header is not None:
         headers = args[1] if len(args) >= 2 else kwargs.setdefault('headers', {})
