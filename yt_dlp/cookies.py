<<<<<<< HEAD
from __future__ import annotations

import collections
import contextlib
import ctypes
import io
=======
import base64
import contextlib
import ctypes
import http.cookiejar
>>>>>>> 14f25df2
import json
import os
import shutil
import struct
import subprocess
import sys
import tempfile
import time
from datetime import datetime, timedelta, timezone
from enum import Enum, auto
from hashlib import pbkdf2_hmac

from .aes import (
    aes_cbc_decrypt_bytes,
    aes_gcm_decrypt_and_verify_bytes,
    unpad_pkcs7,
)
<<<<<<< HEAD
from .compat import compat_b64decode, compat_cookiejar_Cookie, compat_cookiejar
=======
>>>>>>> 14f25df2
from .dependencies import (
    _SECRETSTORAGE_UNAVAILABLE_REASON,
    secretstorage,
    sqlite3,
)
from .minicurses import MultilinePrinter, QuietMultilinePrinter
from .utils import (
    Popen,
    error_to_str,
    expand_path,
    str_or_none,
    write_string
)

CHROMIUM_BASED_BROWSERS = {'brave', 'chrome', 'chromium', 'edge', 'opera', 'vivaldi'}
SUPPORTED_BROWSERS = CHROMIUM_BASED_BROWSERS | {'firefox', 'safari'}


class YDLLogger:
    def __init__(self, ydl=None):
        self._ydl = ydl

    def debug(self, message):
        if self._ydl:
            self._ydl.write_debug(message)

    def info(self, message):
        if self._ydl:
            self._ydl.to_screen(f'[Cookies] {message}')

    def warning(self, message, only_once=False):
        if self._ydl:
            self._ydl.report_warning(message, only_once)

    def error(self, message):
        if self._ydl:
            self._ydl.report_error(message)

    class ProgressBar(MultilinePrinter):
        _DELAY, _timer = 0.1, 0

        def print(self, message):
            if time.time() - self._timer > self._DELAY:
                self.print_at_line(f'[Cookies] {message}', 0)
                self._timer = time.time()

    def progress_bar(self):
        """Return a context manager with a print method. (Optional)"""
        # Do not print to files/pipes, loggers, or when --no-progress is used
        if not self._ydl or self._ydl.params.get('noprogress') or self._ydl.params.get('logger'):
            return
        file = self._ydl._out_files.error
        try:
            if not file.isatty():
                return
        except BaseException:
            return
        return self.ProgressBar(file, preserve_output=False)


def _create_progress_bar(logger):
    if hasattr(logger, 'progress_bar'):
        printer = logger.progress_bar()
        if printer:
            return printer
    printer = QuietMultilinePrinter()
    printer.print = lambda _: None
    return printer


def load_cookies(cookie_file, browser_specification, ydl):
    cookie_jars = []
    if browser_specification is not None:
        browser_name, profile, keyring = _parse_browser_specification(*browser_specification)
        cookie_jars.append(extract_cookies_from_browser(browser_name, profile, YDLLogger(ydl), keyring=keyring))

    if cookie_file is not None:
        is_filename = YoutubeDLCookieJar.is_path(cookie_file)
        if is_filename:
            cookie_file = expand_path(cookie_file)

        jar = YoutubeDLCookieJar(cookie_file)
        if not is_filename or os.access(cookie_file, os.R_OK):
            jar.load(ignore_discard=True, ignore_expires=True)
        cookie_jars.append(jar)

    return _merge_cookie_jars(cookie_jars)


def extract_cookies_from_browser(browser_name, profile=None, logger=YDLLogger(), *, keyring=None):
    if browser_name == 'firefox':
        return _extract_firefox_cookies(profile, logger)
    elif browser_name == 'safari':
        return _extract_safari_cookies(profile, logger)
    elif browser_name in CHROMIUM_BASED_BROWSERS:
        return _extract_chrome_cookies(browser_name, profile, keyring, logger)
    else:
        raise ValueError(f'unknown browser: {browser_name}')


def _extract_firefox_cookies(profile, logger):
    logger.info('Extracting cookies from firefox')
    if not sqlite3:
        logger.warning('Cannot extract cookies from firefox without sqlite3 support. '
                       'Please use a python interpreter compiled with sqlite3 support')
        return YoutubeDLCookieJar()

    if profile is None:
        search_root = _firefox_browser_dir()
    elif _is_path(profile):
        search_root = profile
    else:
        search_root = os.path.join(_firefox_browser_dir(), profile)

    cookie_database_path = _find_most_recently_used_file(search_root, 'cookies.sqlite', logger)
    if cookie_database_path is None:
        raise FileNotFoundError(f'could not find firefox cookies database in {search_root}')
    logger.debug(f'Extracting cookies from: "{cookie_database_path}"')

    with tempfile.TemporaryDirectory(prefix='yt_dlp') as tmpdir:
        cursor = None
        try:
            cursor = _open_database_copy(cookie_database_path, tmpdir)
            cursor.execute('SELECT host, name, value, path, expiry, isSecure FROM moz_cookies')
            jar = YoutubeDLCookieJar()
            with _create_progress_bar(logger) as progress_bar:
                table = cursor.fetchall()
                total_cookie_count = len(table)
                for i, (host, name, value, path, expiry, is_secure) in enumerate(table):
                    progress_bar.print(f'Loading cookie {i: 6d}/{total_cookie_count: 6d}')
                    cookie = http.cookiejar.Cookie(
                        version=0, name=name, value=value, port=None, port_specified=False,
                        domain=host, domain_specified=bool(host), domain_initial_dot=host.startswith('.'),
                        path=path, path_specified=bool(path), secure=is_secure, expires=expiry, discard=False,
                        comment=None, comment_url=None, rest={})
                    jar.set_cookie(cookie)
            logger.info(f'Extracted {len(jar)} cookies from firefox')
            return jar
        finally:
            if cursor is not None:
                cursor.connection.close()


def _firefox_browser_dir():
    if sys.platform in ('cygwin', 'win32'):
        return os.path.expandvars(R'%APPDATA%\Mozilla\Firefox\Profiles')
    elif sys.platform == 'darwin':
        return os.path.expanduser('~/Library/Application Support/Firefox')
    return os.path.expanduser('~/.mozilla/firefox')


def _get_chromium_based_browser_settings(browser_name):
    # https://chromium.googlesource.com/chromium/src/+/HEAD/docs/user_data_dir.md
    if sys.platform in ('cygwin', 'win32'):
        appdata_local = os.path.expandvars('%LOCALAPPDATA%')
        appdata_roaming = os.path.expandvars('%APPDATA%')
        browser_dir = {
            'brave': os.path.join(appdata_local, R'BraveSoftware\Brave-Browser\User Data'),
            'chrome': os.path.join(appdata_local, R'Google\Chrome\User Data'),
            'chromium': os.path.join(appdata_local, R'Chromium\User Data'),
            'edge': os.path.join(appdata_local, R'Microsoft\Edge\User Data'),
            'opera': os.path.join(appdata_roaming, R'Opera Software\Opera Stable'),
            'vivaldi': os.path.join(appdata_local, R'Vivaldi\User Data'),
        }[browser_name]

    elif sys.platform == 'darwin':
        appdata = os.path.expanduser('~/Library/Application Support')
        browser_dir = {
            'brave': os.path.join(appdata, 'BraveSoftware/Brave-Browser'),
            'chrome': os.path.join(appdata, 'Google/Chrome'),
            'chromium': os.path.join(appdata, 'Chromium'),
            'edge': os.path.join(appdata, 'Microsoft Edge'),
            'opera': os.path.join(appdata, 'com.operasoftware.Opera'),
            'vivaldi': os.path.join(appdata, 'Vivaldi'),
        }[browser_name]

    else:
        config = _config_home()
        browser_dir = {
            'brave': os.path.join(config, 'BraveSoftware/Brave-Browser'),
            'chrome': os.path.join(config, 'google-chrome'),
            'chromium': os.path.join(config, 'chromium'),
            'edge': os.path.join(config, 'microsoft-edge'),
            'opera': os.path.join(config, 'opera'),
            'vivaldi': os.path.join(config, 'vivaldi'),
        }[browser_name]

    # Linux keyring names can be determined by snooping on dbus while opening the browser in KDE:
    # dbus-monitor "interface='org.kde.KWallet'" "type=method_return"
    keyring_name = {
        'brave': 'Brave',
        'chrome': 'Chrome',
        'chromium': 'Chromium',
        'edge': 'Microsoft Edge' if sys.platform == 'darwin' else 'Chromium',
        'opera': 'Opera' if sys.platform == 'darwin' else 'Chromium',
        'vivaldi': 'Vivaldi' if sys.platform == 'darwin' else 'Chrome',
    }[browser_name]

    browsers_without_profiles = {'opera'}

    return {
        'browser_dir': browser_dir,
        'keyring_name': keyring_name,
        'supports_profiles': browser_name not in browsers_without_profiles
    }


def _extract_chrome_cookies(browser_name, profile, keyring, logger):
    logger.info(f'Extracting cookies from {browser_name}')

    if not sqlite3:
        logger.warning(f'Cannot extract cookies from {browser_name} without sqlite3 support. '
                       'Please use a python interpreter compiled with sqlite3 support')
        return YoutubeDLCookieJar()

    config = _get_chromium_based_browser_settings(browser_name)

    if profile is None:
        search_root = config['browser_dir']
    elif _is_path(profile):
        search_root = profile
        config['browser_dir'] = os.path.dirname(profile) if config['supports_profiles'] else profile
    else:
        if config['supports_profiles']:
            search_root = os.path.join(config['browser_dir'], profile)
        else:
            logger.error(f'{browser_name} does not support profiles')
            search_root = config['browser_dir']

    cookie_database_path = _find_most_recently_used_file(search_root, 'Cookies', logger)
    if cookie_database_path is None:
        raise FileNotFoundError(f'could not find {browser_name} cookies database in "{search_root}"')
    logger.debug(f'Extracting cookies from: "{cookie_database_path}"')

    decryptor = get_cookie_decryptor(config['browser_dir'], config['keyring_name'], logger, keyring=keyring)

    with tempfile.TemporaryDirectory(prefix='yt_dlp') as tmpdir:
        cursor = None
        try:
            cursor = _open_database_copy(cookie_database_path, tmpdir)
            cursor.connection.text_factory = bytes
            column_names = _get_column_names(cursor, 'cookies')
            secure_column = 'is_secure' if 'is_secure' in column_names else 'secure'
            cursor.execute(f'SELECT host_key, name, value, encrypted_value, path, expires_utc, {secure_column} FROM cookies')
            jar = YoutubeDLCookieJar()
            failed_cookies = 0
            unencrypted_cookies = 0
            with _create_progress_bar(logger) as progress_bar:
                table = cursor.fetchall()
                total_cookie_count = len(table)
                for i, line in enumerate(table):
                    progress_bar.print(f'Loading cookie {i: 6d}/{total_cookie_count: 6d}')
                    is_encrypted, cookie = _process_chrome_cookie(decryptor, *line)
                    if not cookie:
                        failed_cookies += 1
                        continue
                    elif not is_encrypted:
                        unencrypted_cookies += 1
                    jar.set_cookie(cookie)
            if failed_cookies > 0:
                failed_message = f' ({failed_cookies} could not be decrypted)'
            else:
                failed_message = ''
            logger.info(f'Extracted {len(jar)} cookies from {browser_name}{failed_message}')
            counts = decryptor._cookie_counts.copy()
            counts['unencrypted'] = unencrypted_cookies
            logger.debug(f'cookie version breakdown: {counts}')
            return jar
        finally:
            if cursor is not None:
                cursor.connection.close()


def _process_chrome_cookie(decryptor, host_key, name, value, encrypted_value, path, expires_utc, is_secure):
    host_key = host_key.decode()
    name = name.decode()
    value = value.decode()
    path = path.decode()
    is_encrypted = not value and encrypted_value

    if is_encrypted:
        value = decryptor.decrypt(encrypted_value)
        if value is None:
            return is_encrypted, None

    return is_encrypted, http.cookiejar.Cookie(
        version=0, name=name, value=value, port=None, port_specified=False,
        domain=host_key, domain_specified=bool(host_key), domain_initial_dot=host_key.startswith('.'),
        path=path, path_specified=bool(path), secure=is_secure, expires=expires_utc, discard=False,
        comment=None, comment_url=None, rest={})


class ChromeCookieDecryptor:
    """
    Overview:

        Linux:
        - cookies are either v10 or v11
            - v10: AES-CBC encrypted with a fixed key
            - v11: AES-CBC encrypted with an OS protected key (keyring)
            - v11 keys can be stored in various places depending on the activate desktop environment [2]

        Mac:
        - cookies are either v10 or not v10
            - v10: AES-CBC encrypted with an OS protected key (keyring) and more key derivation iterations than linux
            - not v10: 'old data' stored as plaintext

        Windows:
        - cookies are either v10 or not v10
            - v10: AES-GCM encrypted with a key which is encrypted with DPAPI
            - not v10: encrypted with DPAPI

    Sources:
    - [1] https://chromium.googlesource.com/chromium/src/+/refs/heads/main/components/os_crypt/
    - [2] https://chromium.googlesource.com/chromium/src/+/refs/heads/main/components/os_crypt/key_storage_linux.cc
        - KeyStorageLinux::CreateService
    """

    _cookie_counts = {}

    def decrypt(self, encrypted_value):
        raise NotImplementedError('Must be implemented by sub classes')


def get_cookie_decryptor(browser_root, browser_keyring_name, logger, *, keyring=None):
    if sys.platform == 'darwin':
        return MacChromeCookieDecryptor(browser_keyring_name, logger)
    elif sys.platform in ('win32', 'cygwin'):
        return WindowsChromeCookieDecryptor(browser_root, logger)
    return LinuxChromeCookieDecryptor(browser_keyring_name, logger, keyring=keyring)


class LinuxChromeCookieDecryptor(ChromeCookieDecryptor):
    def __init__(self, browser_keyring_name, logger, *, keyring=None):
        self._logger = logger
        self._v10_key = self.derive_key(b'peanuts')
        password = _get_linux_keyring_password(browser_keyring_name, keyring, logger)
        self._v11_key = None if password is None else self.derive_key(password)
        self._cookie_counts = {'v10': 0, 'v11': 0, 'other': 0}

    @staticmethod
    def derive_key(password):
        # values from
        # https://chromium.googlesource.com/chromium/src/+/refs/heads/main/components/os_crypt/os_crypt_linux.cc
        return pbkdf2_sha1(password, salt=b'saltysalt', iterations=1, key_length=16)

    def decrypt(self, encrypted_value):
        version = encrypted_value[:3]
        ciphertext = encrypted_value[3:]

        if version == b'v10':
            self._cookie_counts['v10'] += 1
            return _decrypt_aes_cbc(ciphertext, self._v10_key, self._logger)

        elif version == b'v11':
            self._cookie_counts['v11'] += 1
            if self._v11_key is None:
                self._logger.warning('cannot decrypt v11 cookies: no key found', only_once=True)
                return None
            return _decrypt_aes_cbc(ciphertext, self._v11_key, self._logger)

        else:
            self._cookie_counts['other'] += 1
            return None


class MacChromeCookieDecryptor(ChromeCookieDecryptor):
    def __init__(self, browser_keyring_name, logger):
        self._logger = logger
        password = _get_mac_keyring_password(browser_keyring_name, logger)
        self._v10_key = None if password is None else self.derive_key(password)
        self._cookie_counts = {'v10': 0, 'other': 0}

    @staticmethod
    def derive_key(password):
        # values from
        # https://chromium.googlesource.com/chromium/src/+/refs/heads/main/components/os_crypt/os_crypt_mac.mm
        return pbkdf2_sha1(password, salt=b'saltysalt', iterations=1003, key_length=16)

    def decrypt(self, encrypted_value):
        version = encrypted_value[:3]
        ciphertext = encrypted_value[3:]

        if version == b'v10':
            self._cookie_counts['v10'] += 1
            if self._v10_key is None:
                self._logger.warning('cannot decrypt v10 cookies: no key found', only_once=True)
                return None

            return _decrypt_aes_cbc(ciphertext, self._v10_key, self._logger)

        else:
            self._cookie_counts['other'] += 1
            # other prefixes are considered 'old data' which were stored as plaintext
            # https://chromium.googlesource.com/chromium/src/+/refs/heads/main/components/os_crypt/os_crypt_mac.mm
            return encrypted_value


class WindowsChromeCookieDecryptor(ChromeCookieDecryptor):
    def __init__(self, browser_root, logger):
        self._logger = logger
        self._v10_key = _get_windows_v10_key(browser_root, logger)
        self._cookie_counts = {'v10': 0, 'other': 0}

    def decrypt(self, encrypted_value):
        version = encrypted_value[:3]
        ciphertext = encrypted_value[3:]

        if version == b'v10':
            self._cookie_counts['v10'] += 1
            if self._v10_key is None:
                self._logger.warning('cannot decrypt v10 cookies: no key found', only_once=True)
                return None

            # https://chromium.googlesource.com/chromium/src/+/refs/heads/main/components/os_crypt/os_crypt_win.cc
            #   kNonceLength
            nonce_length = 96 // 8
            # boringssl
            #   EVP_AEAD_AES_GCM_TAG_LEN
            authentication_tag_length = 16

            raw_ciphertext = ciphertext
            nonce = raw_ciphertext[:nonce_length]
            ciphertext = raw_ciphertext[nonce_length:-authentication_tag_length]
            authentication_tag = raw_ciphertext[-authentication_tag_length:]

            return _decrypt_aes_gcm(ciphertext, self._v10_key, nonce, authentication_tag, self._logger)

        else:
            self._cookie_counts['other'] += 1
            # any other prefix means the data is DPAPI encrypted
            # https://chromium.googlesource.com/chromium/src/+/refs/heads/main/components/os_crypt/os_crypt_win.cc
            return _decrypt_windows_dpapi(encrypted_value, self._logger).decode()


def _extract_safari_cookies(profile, logger):
    if profile is not None:
        logger.error('safari does not support profiles')
    if sys.platform != 'darwin':
        raise ValueError(f'unsupported platform: {sys.platform}')

    cookies_path = os.path.expanduser('~/Library/Cookies/Cookies.binarycookies')

    if not os.path.isfile(cookies_path):
        logger.debug('Trying secondary cookie location')
        cookies_path = os.path.expanduser('~/Library/Containers/com.apple.Safari/Data/Library/Cookies/Cookies.binarycookies')
        if not os.path.isfile(cookies_path):
            raise FileNotFoundError('could not find safari cookies database')

    with open(cookies_path, 'rb') as f:
        cookies_data = f.read()

    jar = parse_safari_cookies(cookies_data, logger=logger)
    logger.info(f'Extracted {len(jar)} cookies from safari')
    return jar


class ParserError(Exception):
    pass


class DataParser:
    def __init__(self, data, logger):
        self._data = data
        self.cursor = 0
        self._logger = logger

    def read_bytes(self, num_bytes):
        if num_bytes < 0:
            raise ParserError(f'invalid read of {num_bytes} bytes')
        end = self.cursor + num_bytes
        if end > len(self._data):
            raise ParserError('reached end of input')
        data = self._data[self.cursor:end]
        self.cursor = end
        return data

    def expect_bytes(self, expected_value, message):
        value = self.read_bytes(len(expected_value))
        if value != expected_value:
            raise ParserError(f'unexpected value: {value} != {expected_value} ({message})')

    def read_uint(self, big_endian=False):
        data_format = '>I' if big_endian else '<I'
        return struct.unpack(data_format, self.read_bytes(4))[0]

    def read_double(self, big_endian=False):
        data_format = '>d' if big_endian else '<d'
        return struct.unpack(data_format, self.read_bytes(8))[0]

    def read_cstring(self):
        buffer = []
        while True:
            c = self.read_bytes(1)
            if c == b'\x00':
                return b''.join(buffer).decode()
            else:
                buffer.append(c)

    def skip(self, num_bytes, description='unknown'):
        if num_bytes > 0:
            self._logger.debug(f'skipping {num_bytes} bytes ({description}): {self.read_bytes(num_bytes)!r}')
        elif num_bytes < 0:
            raise ParserError(f'invalid skip of {num_bytes} bytes')

    def skip_to(self, offset, description='unknown'):
        self.skip(offset - self.cursor, description)

    def skip_to_end(self, description='unknown'):
        self.skip_to(len(self._data), description)


def _mac_absolute_time_to_posix(timestamp):
    return int((datetime(2001, 1, 1, 0, 0, tzinfo=timezone.utc) + timedelta(seconds=timestamp)).timestamp())


def _parse_safari_cookies_header(data, logger):
    p = DataParser(data, logger)
    p.expect_bytes(b'cook', 'database signature')
    number_of_pages = p.read_uint(big_endian=True)
    page_sizes = [p.read_uint(big_endian=True) for _ in range(number_of_pages)]
    return page_sizes, p.cursor


def _parse_safari_cookies_page(data, jar, logger):
    p = DataParser(data, logger)
    p.expect_bytes(b'\x00\x00\x01\x00', 'page signature')
    number_of_cookies = p.read_uint()
    record_offsets = [p.read_uint() for _ in range(number_of_cookies)]
    if number_of_cookies == 0:
        logger.debug(f'a cookies page of size {len(data)} has no cookies')
        return

    p.skip_to(record_offsets[0], 'unknown page header field')

    with _create_progress_bar(logger) as progress_bar:
        for i, record_offset in enumerate(record_offsets):
            progress_bar.print(f'Loading cookie {i: 6d}/{number_of_cookies: 6d}')
            p.skip_to(record_offset, 'space between records')
            record_length = _parse_safari_cookies_record(data[record_offset:], jar, logger)
            p.read_bytes(record_length)
    p.skip_to_end('space in between pages')


def _parse_safari_cookies_record(data, jar, logger):
    p = DataParser(data, logger)
    record_size = p.read_uint()
    p.skip(4, 'unknown record field 1')
    flags = p.read_uint()
    is_secure = bool(flags & 0x0001)
    p.skip(4, 'unknown record field 2')
    domain_offset = p.read_uint()
    name_offset = p.read_uint()
    path_offset = p.read_uint()
    value_offset = p.read_uint()
    p.skip(8, 'unknown record field 3')
    expiration_date = _mac_absolute_time_to_posix(p.read_double())
    _creation_date = _mac_absolute_time_to_posix(p.read_double())  # noqa: F841

    try:
        p.skip_to(domain_offset)
        domain = p.read_cstring()

        p.skip_to(name_offset)
        name = p.read_cstring()

        p.skip_to(path_offset)
        path = p.read_cstring()

        p.skip_to(value_offset)
        value = p.read_cstring()
    except UnicodeDecodeError:
        logger.warning('failed to parse Safari cookie because UTF-8 decoding failed', only_once=True)
        return record_size

    p.skip_to(record_size, 'space at the end of the record')

    cookie = http.cookiejar.Cookie(
        version=0, name=name, value=value, port=None, port_specified=False,
        domain=domain, domain_specified=bool(domain), domain_initial_dot=domain.startswith('.'),
        path=path, path_specified=bool(path), secure=is_secure, expires=expiration_date, discard=False,
        comment=None, comment_url=None, rest={})
    jar.set_cookie(cookie)
    return record_size


def parse_safari_cookies(data, jar=None, logger=YDLLogger()):
    """
    References:
        - https://github.com/libyal/dtformats/blob/main/documentation/Safari%20Cookies.asciidoc
            - this data appears to be out of date but the important parts of the database structure is the same
            - there are a few bytes here and there which are skipped during parsing
    """
    if jar is None:
        jar = YoutubeDLCookieJar()
    page_sizes, body_start = _parse_safari_cookies_header(data, logger)
    p = DataParser(data[body_start:], logger)
    for page_size in page_sizes:
        _parse_safari_cookies_page(p.read_bytes(page_size), jar, logger)
    p.skip_to_end('footer')
    return jar


class _LinuxDesktopEnvironment(Enum):
    """
    https://chromium.googlesource.com/chromium/src/+/refs/heads/main/base/nix/xdg_util.h
    DesktopEnvironment
    """
    OTHER = auto()
    CINNAMON = auto()
    GNOME = auto()
    KDE = auto()
    PANTHEON = auto()
    UNITY = auto()
    XFCE = auto()


class _LinuxKeyring(Enum):
    """
    https://chromium.googlesource.com/chromium/src/+/refs/heads/main/components/os_crypt/key_storage_util_linux.h
    SelectedLinuxBackend
    """
    KWALLET = auto()
    GNOMEKEYRING = auto()
    BASICTEXT = auto()


SUPPORTED_KEYRINGS = _LinuxKeyring.__members__.keys()


def _get_linux_desktop_environment(env):
    """
    https://chromium.googlesource.com/chromium/src/+/refs/heads/main/base/nix/xdg_util.cc
    GetDesktopEnvironment
    """
    xdg_current_desktop = env.get('XDG_CURRENT_DESKTOP', None)
    desktop_session = env.get('DESKTOP_SESSION', None)
    if xdg_current_desktop is not None:
        xdg_current_desktop = xdg_current_desktop.split(':')[0].strip()

        if xdg_current_desktop == 'Unity':
            if desktop_session is not None and 'gnome-fallback' in desktop_session:
                return _LinuxDesktopEnvironment.GNOME
            else:
                return _LinuxDesktopEnvironment.UNITY
        elif xdg_current_desktop == 'GNOME':
            return _LinuxDesktopEnvironment.GNOME
        elif xdg_current_desktop == 'X-Cinnamon':
            return _LinuxDesktopEnvironment.CINNAMON
        elif xdg_current_desktop == 'KDE':
            return _LinuxDesktopEnvironment.KDE
        elif xdg_current_desktop == 'Pantheon':
            return _LinuxDesktopEnvironment.PANTHEON
        elif xdg_current_desktop == 'XFCE':
            return _LinuxDesktopEnvironment.XFCE
    elif desktop_session is not None:
        if desktop_session in ('mate', 'gnome'):
            return _LinuxDesktopEnvironment.GNOME
        elif 'kde' in desktop_session:
            return _LinuxDesktopEnvironment.KDE
        elif 'xfce' in desktop_session:
            return _LinuxDesktopEnvironment.XFCE
    else:
        if 'GNOME_DESKTOP_SESSION_ID' in env:
            return _LinuxDesktopEnvironment.GNOME
        elif 'KDE_FULL_SESSION' in env:
            return _LinuxDesktopEnvironment.KDE
    return _LinuxDesktopEnvironment.OTHER


def _choose_linux_keyring(logger):
    """
    https://chromium.googlesource.com/chromium/src/+/refs/heads/main/components/os_crypt/key_storage_util_linux.cc
    SelectBackend
    """
    desktop_environment = _get_linux_desktop_environment(os.environ)
    logger.debug(f'detected desktop environment: {desktop_environment.name}')
    if desktop_environment == _LinuxDesktopEnvironment.KDE:
        linux_keyring = _LinuxKeyring.KWALLET
    elif desktop_environment == _LinuxDesktopEnvironment.OTHER:
        linux_keyring = _LinuxKeyring.BASICTEXT
    else:
        linux_keyring = _LinuxKeyring.GNOMEKEYRING
    return linux_keyring


def _get_kwallet_network_wallet(logger):
    """ The name of the wallet used to store network passwords.

    https://chromium.googlesource.com/chromium/src/+/refs/heads/main/components/os_crypt/kwallet_dbus.cc
    KWalletDBus::NetworkWallet
    which does a dbus call to the following function:
    https://api.kde.org/frameworks/kwallet/html/classKWallet_1_1Wallet.html
    Wallet::NetworkWallet
    """
    default_wallet = 'kdewallet'
    try:
        stdout, _, returncode = Popen.run([
            'dbus-send', '--session', '--print-reply=literal',
            '--dest=org.kde.kwalletd5',
            '/modules/kwalletd5',
            'org.kde.KWallet.networkWallet'
        ], text=True, stdout=subprocess.PIPE, stderr=subprocess.DEVNULL)

        if returncode:
            logger.warning('failed to read NetworkWallet')
            return default_wallet
        else:
            logger.debug(f'NetworkWallet = "{stdout.strip()}"')
            return stdout.strip()
    except Exception as e:
        logger.warning(f'exception while obtaining NetworkWallet: {e}')
        return default_wallet


def _get_kwallet_password(browser_keyring_name, logger):
    logger.debug('using kwallet-query to obtain password from kwallet')

    if shutil.which('kwallet-query') is None:
        logger.error('kwallet-query command not found. KWallet and kwallet-query '
                     'must be installed to read from KWallet. kwallet-query should be'
                     'included in the kwallet package for your distribution')
        return b''

    network_wallet = _get_kwallet_network_wallet(logger)

    try:
        stdout, _, returncode = Popen.run([
            'kwallet-query',
            '--read-password', f'{browser_keyring_name} Safe Storage',
            '--folder', f'{browser_keyring_name} Keys',
            network_wallet
        ], stdout=subprocess.PIPE, stderr=subprocess.DEVNULL)

        if returncode:
            logger.error(f'kwallet-query failed with return code {returncode}. '
                         'Please consult the kwallet-query man page for details')
            return b''
        else:
            if stdout.lower().startswith(b'failed to read'):
                logger.debug('failed to read password from kwallet. Using empty string instead')
                # this sometimes occurs in KDE because chrome does not check hasEntry and instead
                # just tries to read the value (which kwallet returns "") whereas kwallet-query
                # checks hasEntry. To verify this:
                # dbus-monitor "interface='org.kde.KWallet'" "type=method_return"
                # while starting chrome.
                # this may be a bug as the intended behaviour is to generate a random password and store
                # it, but that doesn't matter here.
                return b''
            else:
                logger.debug('password found')
                return stdout.rstrip(b'\n')
    except Exception as e:
        logger.warning(f'exception running kwallet-query: {error_to_str(e)}')
        return b''


def _get_gnome_keyring_password(browser_keyring_name, logger):
    if not secretstorage:
        logger.error(f'secretstorage not available {_SECRETSTORAGE_UNAVAILABLE_REASON}')
        return b''
    # the Gnome keyring does not seem to organise keys in the same way as KWallet,
    # using `dbus-monitor` during startup, it can be observed that chromium lists all keys
    # and presumably searches for its key in the list. It appears that we must do the same.
    # https://github.com/jaraco/keyring/issues/556
    with contextlib.closing(secretstorage.dbus_init()) as con:
        col = secretstorage.get_default_collection(con)
        for item in col.get_all_items():
            if item.get_label() == f'{browser_keyring_name} Safe Storage':
                return item.get_secret()
        else:
            logger.error('failed to read from keyring')
            return b''


def _get_linux_keyring_password(browser_keyring_name, keyring, logger):
    # note: chrome/chromium can be run with the following flags to determine which keyring backend
    # it has chosen to use
    # chromium --enable-logging=stderr --v=1 2>&1 | grep key_storage_
    # Chromium supports a flag: --password-store=<basic|gnome|kwallet> so the automatic detection
    # will not be sufficient in all cases.

    keyring = _LinuxKeyring[keyring] if keyring else _choose_linux_keyring(logger)
    logger.debug(f'Chosen keyring: {keyring.name}')

    if keyring == _LinuxKeyring.KWALLET:
        return _get_kwallet_password(browser_keyring_name, logger)
    elif keyring == _LinuxKeyring.GNOMEKEYRING:
        return _get_gnome_keyring_password(browser_keyring_name, logger)
    elif keyring == _LinuxKeyring.BASICTEXT:
        # when basic text is chosen, all cookies are stored as v10 (so no keyring password is required)
        return None
    assert False, f'Unknown keyring {keyring}'


def _get_mac_keyring_password(browser_keyring_name, logger):
    logger.debug('using find-generic-password to obtain password from OSX keychain')
    try:
        stdout, _, _ = Popen.run(
            ['security', 'find-generic-password',
             '-w',  # write password to stdout
             '-a', browser_keyring_name,  # match 'account'
             '-s', f'{browser_keyring_name} Safe Storage'],  # match 'service'
            stdout=subprocess.PIPE, stderr=subprocess.DEVNULL)
        return stdout.rstrip(b'\n')
    except Exception as e:
        logger.warning(f'exception running find-generic-password: {error_to_str(e)}')
        return None


def _get_windows_v10_key(browser_root, logger):
    path = _find_most_recently_used_file(browser_root, 'Local State', logger)
    if path is None:
        logger.error('could not find local state file')
        return None
    logger.debug(f'Found local state file at "{path}"')
    with open(path, encoding='utf8') as f:
        data = json.load(f)
    try:
        base64_key = data['os_crypt']['encrypted_key']
    except KeyError:
        logger.error('no encrypted key in Local State')
        return None
    encrypted_key = base64.b64decode(base64_key)
    prefix = b'DPAPI'
    if not encrypted_key.startswith(prefix):
        logger.error('invalid key')
        return None
    return _decrypt_windows_dpapi(encrypted_key[len(prefix):], logger)


def pbkdf2_sha1(password, salt, iterations, key_length):
    return pbkdf2_hmac('sha1', password, salt, iterations, key_length)


def _decrypt_aes_cbc(ciphertext, key, logger, initialization_vector=b' ' * 16):
    plaintext = unpad_pkcs7(aes_cbc_decrypt_bytes(ciphertext, key, initialization_vector))
    try:
        return plaintext.decode()
    except UnicodeDecodeError:
        logger.warning('failed to decrypt cookie (AES-CBC) because UTF-8 decoding failed. Possibly the key is wrong?', only_once=True)
        return None


def _decrypt_aes_gcm(ciphertext, key, nonce, authentication_tag, logger):
    try:
        plaintext = aes_gcm_decrypt_and_verify_bytes(ciphertext, key, authentication_tag, nonce)
    except ValueError:
        logger.warning('failed to decrypt cookie (AES-GCM) because the MAC check failed. Possibly the key is wrong?', only_once=True)
        return None

    try:
        return plaintext.decode()
    except UnicodeDecodeError:
        logger.warning('failed to decrypt cookie (AES-GCM) because UTF-8 decoding failed. Possibly the key is wrong?', only_once=True)
        return None


def _decrypt_windows_dpapi(ciphertext, logger):
    """
    References:
        - https://docs.microsoft.com/en-us/windows/win32/api/dpapi/nf-dpapi-cryptunprotectdata
    """
    from ctypes.wintypes import DWORD

    class DATA_BLOB(ctypes.Structure):
        _fields_ = [('cbData', DWORD),
                    ('pbData', ctypes.POINTER(ctypes.c_char))]

    buffer = ctypes.create_string_buffer(ciphertext)
    blob_in = DATA_BLOB(ctypes.sizeof(buffer), buffer)
    blob_out = DATA_BLOB()
    ret = ctypes.windll.crypt32.CryptUnprotectData(
        ctypes.byref(blob_in),  # pDataIn
        None,  # ppszDataDescr: human readable description of pDataIn
        None,  # pOptionalEntropy: salt?
        None,  # pvReserved: must be NULL
        None,  # pPromptStruct: information about prompts to display
        0,  # dwFlags
        ctypes.byref(blob_out)  # pDataOut
    )
    if not ret:
        logger.warning('failed to decrypt with DPAPI', only_once=True)
        return None

    result = ctypes.string_at(blob_out.pbData, blob_out.cbData)
    ctypes.windll.kernel32.LocalFree(blob_out.pbData)
    return result


def _config_home():
    return os.environ.get('XDG_CONFIG_HOME', os.path.expanduser('~/.config'))


def _open_database_copy(database_path, tmpdir):
    # cannot open sqlite databases if they are already in use (e.g. by the browser)
    database_copy_path = os.path.join(tmpdir, 'temporary.sqlite')
    shutil.copy(database_path, database_copy_path)
    conn = sqlite3.connect(database_copy_path)
    return conn.cursor()


def _get_column_names(cursor, table_name):
    table_info = cursor.execute(f'PRAGMA table_info({table_name})').fetchall()
    return [row[1].decode() for row in table_info]


def _find_most_recently_used_file(root, filename, logger):
    # if there are multiple browser profiles, take the most recently used one
    i, paths = 0, []
    with _create_progress_bar(logger) as progress_bar:
        for curr_root, dirs, files in os.walk(root):
            for file in files:
                i += 1
                progress_bar.print(f'Searching for "{filename}": {i: 6d} files searched')
                if file == filename:
                    paths.append(os.path.join(curr_root, file))
    return None if not paths else max(paths, key=lambda path: os.lstat(path).st_mtime)


def _merge_cookie_jars(jars):
    output_jar = YoutubeDLCookieJar()
    for jar in jars:
        for cookie in jar:
            output_jar.set_cookie(cookie)
        if jar.filename is not None:
            output_jar.filename = jar.filename
    return output_jar


def _is_path(value):
    return os.path.sep in value


def _parse_browser_specification(browser_name, profile=None, keyring=None):
    if browser_name not in SUPPORTED_BROWSERS:
        raise ValueError(f'unsupported browser: "{browser_name}"')
    if keyring not in (None, *SUPPORTED_KEYRINGS):
        raise ValueError(f'unsupported keyring: "{keyring}"')
    if profile is not None and _is_path(profile):
        profile = os.path.expanduser(profile)
    return browser_name, profile, keyring


class YoutubeDLCookieJar(compat_cookiejar.MozillaCookieJar):
    """
    See [1] for cookie file format.

    1. https://curl.haxx.se/docs/http-cookies.html
    """
    _HTTPONLY_PREFIX = '#HttpOnly_'
    _ENTRY_LEN = 7
    _HEADER = '''# Netscape HTTP Cookie File
# This file is generated by yt-dlp.  Do not edit.

'''
    _CookieFileEntry = collections.namedtuple(
        'CookieFileEntry',
        ('domain_name', 'include_subdomains', 'path', 'https_only', 'expires_at', 'name', 'value'))

    def __init__(self, filename=None, *args, **kwargs):
        super().__init__(None, *args, **kwargs)
        if self.is_path(filename):
            filename = os.fspath(filename)
        self.filename = filename

    @staticmethod
    def _true_or_false(cndn):
        return 'TRUE' if cndn else 'FALSE'

    @staticmethod
    def is_path(file):
        return isinstance(file, (str, bytes, os.PathLike))

    @contextlib.contextmanager
    def open(self, file, *, write=False):
        if self.is_path(file):
            with open(file, 'w' if write else 'r', encoding='utf-8') as f:
                yield f
        else:
            if write:
                file.truncate(0)
            yield file

    def _really_save(self, f, ignore_discard=False, ignore_expires=False):
        now = time.time()
        for cookie in self:
            if (not ignore_discard and cookie.discard
                    or not ignore_expires and cookie.is_expired(now)):
                continue
            name, value = cookie.name, cookie.value
            if value is None:
                # cookies.txt regards 'Set-Cookie: foo' as a cookie
                # with no name, whereas http.cookiejar regards it as a
                # cookie with no value.
                name, value = '', name
            f.write('%s\n' % '\t'.join((
                cookie.domain,
                self._true_or_false(cookie.domain.startswith('.')),
                cookie.path,
                self._true_or_false(cookie.secure),
                str_or_none(cookie.expires, default=''),
                name, value
            )))

    def save(self, filename=None, *args, **kwargs):
        """
        Save cookies to a file.
        Code is taken from CPython 3.6
        https://github.com/python/cpython/blob/8d999cbf4adea053be6dbb612b9844635c4dfb8e/Lib/http/cookiejar.py#L2091-L2117 """

        if filename is None:
            if self.filename is not None:
                filename = self.filename
            else:
                raise ValueError(compat_cookiejar.MISSING_FILENAME_TEXT)

        # Store session cookies with `expires` set to 0 instead of an empty string
        for cookie in self:
            if cookie.expires is None:
                cookie.expires = 0

        with self.open(filename, write=True) as f:
            f.write(self._HEADER)
            self._really_save(f, *args, **kwargs)

    def load(self, filename=None, ignore_discard=False, ignore_expires=False):
        """Load cookies from a file."""
        if filename is None:
            if self.filename is not None:
                filename = self.filename
            else:
                raise ValueError(compat_cookiejar.MISSING_FILENAME_TEXT)

        def prepare_line(line):
            if line.startswith(self._HTTPONLY_PREFIX):
                line = line[len(self._HTTPONLY_PREFIX):]
            # comments and empty lines are fine
            if line.startswith('#') or not line.strip():
                return line
            cookie_list = line.split('\t')
            if len(cookie_list) != self._ENTRY_LEN:
                raise compat_cookiejar.LoadError('invalid length %d' % len(cookie_list))
            cookie = self._CookieFileEntry(*cookie_list)
            if cookie.expires_at and not cookie.expires_at.isdigit():
                raise compat_cookiejar.LoadError('invalid expires at %s' % cookie.expires_at)
            return line

        cf = io.StringIO()
        with self.open(filename) as f:
            for line in f:
                try:
                    cf.write(prepare_line(line))
                except compat_cookiejar.LoadError as e:
                    if f'{line.strip()} '[0] in '[{"':
                        raise compat_cookiejar.LoadError(
                            'Cookies file must be Netscape formatted, not JSON. See  '
                            'https://github.com/ytdl-org/youtube-dl#how-do-i-pass-cookies-to-youtube-dl')
                    write_string(f'WARNING: skipping cookie file entry due to {e}: {line!r}\n')
                    continue
        cf.seek(0)
        self._really_load(cf, filename, ignore_discard, ignore_expires)
        # Session cookies are denoted by either `expires` field set to
        # an empty string or 0. MozillaCookieJar only recognizes the former
        # (see [1]). So we need force the latter to be recognized as session
        # cookies on our own.
        # Session cookies may be important for cookies-based authentication,
        # e.g. usually, when user does not check 'Remember me' check box while
        # logging in on a site, some important cookies are stored as session
        # cookies so that not recognizing them will result in failed login.
        # 1. https://bugs.python.org/issue17164
        for cookie in self:
            # Treat `expires=0` cookies as session cookies
            if cookie.expires == 0:
                cookie.expires = None
                cookie.discard = True<|MERGE_RESOLUTION|>--- conflicted
+++ resolved
@@ -1,16 +1,9 @@
-<<<<<<< HEAD
-from __future__ import annotations
-
+import base64
 import collections
 import contextlib
 import ctypes
+import http.cookiejar
 import io
-=======
-import base64
-import contextlib
-import ctypes
-import http.cookiejar
->>>>>>> 14f25df2
 import json
 import os
 import shutil
@@ -28,23 +21,13 @@
     aes_gcm_decrypt_and_verify_bytes,
     unpad_pkcs7,
 )
-<<<<<<< HEAD
-from .compat import compat_b64decode, compat_cookiejar_Cookie, compat_cookiejar
-=======
->>>>>>> 14f25df2
 from .dependencies import (
     _SECRETSTORAGE_UNAVAILABLE_REASON,
     secretstorage,
     sqlite3,
 )
 from .minicurses import MultilinePrinter, QuietMultilinePrinter
-from .utils import (
-    Popen,
-    error_to_str,
-    expand_path,
-    str_or_none,
-    write_string
-)
+from .utils import Popen, error_to_str, expand_path, str_or_none, write_string
 
 CHROMIUM_BASED_BROWSERS = {'brave', 'chrome', 'chromium', 'edge', 'opera', 'vivaldi'}
 SUPPORTED_BROWSERS = CHROMIUM_BASED_BROWSERS | {'firefox', 'safari'}
@@ -976,7 +959,7 @@
     return browser_name, profile, keyring
 
 
-class YoutubeDLCookieJar(compat_cookiejar.MozillaCookieJar):
+class YoutubeDLCookieJar(http.cookiejar.MozillaCookieJar):
     """
     See [1] for cookie file format.
 
@@ -1047,7 +1030,7 @@
             if self.filename is not None:
                 filename = self.filename
             else:
-                raise ValueError(compat_cookiejar.MISSING_FILENAME_TEXT)
+                raise ValueError(http.cookiejar.MISSING_FILENAME_TEXT)
 
         # Store session cookies with `expires` set to 0 instead of an empty string
         for cookie in self:
@@ -1064,7 +1047,7 @@
             if self.filename is not None:
                 filename = self.filename
             else:
-                raise ValueError(compat_cookiejar.MISSING_FILENAME_TEXT)
+                raise ValueError(http.cookiejar.MISSING_FILENAME_TEXT)
 
         def prepare_line(line):
             if line.startswith(self._HTTPONLY_PREFIX):
@@ -1074,10 +1057,10 @@
                 return line
             cookie_list = line.split('\t')
             if len(cookie_list) != self._ENTRY_LEN:
-                raise compat_cookiejar.LoadError('invalid length %d' % len(cookie_list))
+                raise http.cookiejar.LoadError('invalid length %d' % len(cookie_list))
             cookie = self._CookieFileEntry(*cookie_list)
             if cookie.expires_at and not cookie.expires_at.isdigit():
-                raise compat_cookiejar.LoadError('invalid expires at %s' % cookie.expires_at)
+                raise http.cookiejar.LoadError('invalid expires at %s' % cookie.expires_at)
             return line
 
         cf = io.StringIO()
@@ -1085,9 +1068,9 @@
             for line in f:
                 try:
                     cf.write(prepare_line(line))
-                except compat_cookiejar.LoadError as e:
+                except http.cookiejar.LoadError as e:
                     if f'{line.strip()} '[0] in '[{"':
-                        raise compat_cookiejar.LoadError(
+                        raise http.cookiejar.LoadError(
                             'Cookies file must be Netscape formatted, not JSON. See  '
                             'https://github.com/ytdl-org/youtube-dl#how-do-i-pass-cookies-to-youtube-dl')
                     write_string(f'WARNING: skipping cookie file entry due to {e}: {line!r}\n')
