import collections
import contextlib
import optparse
import os.path
import re
import shlex
import shutil
import string
import sys

from .compat import compat_expanduser
from .cookies import SUPPORTED_BROWSERS, SUPPORTED_KEYRINGS
from .downloader.external import list_external_downloaders
from .postprocessor.ffmpeg import (
    FFmpegExtractAudioPP,
    FFmpegMergerPP,
    FFmpegSubtitlesConvertorPP,
    FFmpegThumbnailsConvertorPP,
    FFmpegVideoRemuxerPP,
)
from .postprocessor.modify_chapters import DEFAULT_SPONSORBLOCK_CHAPTER_TITLE
from .postprocessor.sponsorblock import SponsorBlockPP
from .update import UPDATE_SOURCES, detect_variant, is_non_updateable
from .utils import (
    OUTTMPL_TYPES,
    POSTPROCESS_WHEN,
    Config,
    deprecation_warning,
    expand_path,
    format_field,
    get_executable_path,
    get_system_config_dirs,
    get_user_config_dirs,
    join_nonempty,
    orderedSet_from_options,
    remove_end,
    variadic,
    write_string,
)
from .version import CHANNEL, __version__


<<<<<<< HEAD
def parseOpts(overrideArguments=None, ignore_config_files="if_override"):
    PACKAGE_NAME = "yt-dlp"
=======
def parseOpts(overrideArguments=None, ignore_config_files='if_override'):  # noqa: N803
    PACKAGE_NAME = 'yt-dlp'
>>>>>>> fbc66e3a

    root = Config(create_parser())
    if ignore_config_files == "if_override":
        ignore_config_files = overrideArguments is not None

    def read_config(*paths):
        path = os.path.join(*paths)
        conf = Config.read_file(path, default=None)
        if conf is not None:
            return conf, path

    def _load_from_config_dirs(config_dirs):
        for config_dir in config_dirs:
            head, tail = os.path.split(config_dir)
            assert tail == PACKAGE_NAME or config_dir == os.path.join(
                compat_expanduser("~"), f".{PACKAGE_NAME}"
            )

            yield read_config(head, f"{PACKAGE_NAME}.conf")
            if tail.startswith("."):  # ~/.PACKAGE_NAME
                yield read_config(head, f"{PACKAGE_NAME}.conf.txt")
            yield read_config(config_dir, "config")
            yield read_config(config_dir, "config.txt")

    def add_config(label, path=None, func=None):
        """Adds config and returns whether to continue"""
        if root.parse_known_args()[0].ignoreconfig:
            return False
        elif func:
            assert path is None
            args, current_path = next(
                filter(None, _load_from_config_dirs(func(PACKAGE_NAME))), (None, None)
            )
        else:
            current_path = os.path.join(path, "yt-dlp.conf")
            args = Config.read_file(current_path, default=None)
        if args is not None:
            root.append_config(args, current_path, label=label)
        return True

    def load_configs():
        yield not ignore_config_files
        yield add_config("Portable", get_executable_path())
        yield add_config(
            "Home",
            expand_path(root.parse_known_args()[0].paths.get("home", "")).strip(),
        )
        yield add_config("User", func=get_user_config_dirs)
        yield add_config("System", func=get_system_config_dirs)

    opts = optparse.Values({"verbose": True, "print_help": False})
    try:
        try:
            if overrideArguments is not None:
                root.append_config(overrideArguments, label="Override")
            else:
                root.append_config(sys.argv[1:], label="Command-line")
            loaded_all_configs = all(load_configs())
        except ValueError as err:
            raise root.parser.error(err)

        if loaded_all_configs:
            # If ignoreconfig is found inside the system configuration file,
            # the user configuration is removed
            if root.parse_known_args()[0].ignoreconfig:
                user_conf = next(
                    (i for i, conf in enumerate(root.configs) if conf.label == "User"),
                    None,
                )
                if user_conf is not None:
                    root.configs.pop(user_conf)

        try:
            root.configs[
                0
            ].load_configs()  # Resolve any aliases using --config-location
        except ValueError as err:
            raise root.parser.error(err)

        opts, args = root.parse_args()
    except optparse.OptParseError:
        with contextlib.suppress(optparse.OptParseError):
            opts, _ = root.parse_known_args(strict=False)
        raise
    except (SystemExit, KeyboardInterrupt):
        opts.verbose = False
        raise
    finally:
        verbose = opts.verbose and f"\n{root}".replace("\n| ", "\n[debug] ")[1:]
        if verbose:
            write_string(f"{verbose}\n")
        if opts.print_help:
            if verbose:
                write_string("\n")
            root.parser.print_help()
    if opts.print_help:
        sys.exit()
    return root.parser, opts, args


class _YoutubeDLHelpFormatter(optparse.IndentedHelpFormatter):
    def __init__(self):
        # No need to wrap help messages if we're on a wide console
        max_width = shutil.get_terminal_size().columns or 80
        # The % is chosen to get a pretty output in README.md
        super().__init__(width=max_width, max_help_position=int(0.45 * max_width))

    @staticmethod
    def format_option_strings(option):
        """('-o', '--option') -> -o, --format METAVAR"""
        opts = join_nonempty(
            option._short_opts and option._short_opts[0],
            option._long_opts and option._long_opts[0],
            delim=", ",
        )
        if option.takes_value():
            opts += f" {option.metavar}"
        return opts


class _YoutubeDLOptionParser(optparse.OptionParser):
<<<<<<< HEAD
    # optparse is deprecated since python 3.2. So assume a stable interface even for private methods
    ALIAS_DEST = "_triggered_aliases"
=======
    # optparse is deprecated since Python 3.2. So assume a stable interface even for private methods
    ALIAS_DEST = '_triggered_aliases'
>>>>>>> fbc66e3a
    ALIAS_TRIGGER_LIMIT = 100

    def __init__(self):
        super().__init__(
            prog="yt-dlp" if detect_variant() == "source" else None,
            version=__version__,
            usage="%prog [OPTIONS] URL [URL...]",
            epilog="See full documentation at  https://github.com/yt-dlp/yt-dlp#readme",
            formatter=_YoutubeDLHelpFormatter(),
            conflict_handler="resolve",
        )
        self.set_default(self.ALIAS_DEST, collections.defaultdict(int))

    _UNKNOWN_OPTION = (optparse.BadOptionError, optparse.AmbiguousOptionError)
    _BAD_OPTION = optparse.OptionValueError

    def parse_known_args(self, args=None, values=None, strict=True):
        """Same as parse_args, but ignore unknown switches. Similar to argparse.parse_known_args"""
        self.rargs, self.largs = self._get_args(args), []
        self.values = values or self.get_default_values()
        while self.rargs:
            arg = self.rargs[0]
            try:
                if arg == "--":
                    del self.rargs[0]
                    break
                elif arg.startswith("--"):
                    self._process_long_opt(self.rargs, self.values)
                elif arg.startswith("-") and arg != "-":
                    self._process_short_opts(self.rargs, self.values)
                elif self.allow_interspersed_args:
                    self.largs.append(self.rargs.pop(0))
                else:
                    break
            except optparse.OptParseError as err:
                if isinstance(err, self._UNKNOWN_OPTION):
                    self.largs.append(err.opt_str)
                elif strict:
                    if isinstance(err, self._BAD_OPTION):
                        self.error(str(err))
                    raise
        return self.check_values(self.values, self.largs)

<<<<<<< HEAD
    def error(self, msg):
        msg = f"{self.get_prog_name()}: error: {str(msg).strip()}\n"
        raise optparse.OptParseError(
            f"{self.get_usage()}\n{msg}" if self.usage else msg
        )
=======
    def _generate_error_message(self, msg):
        msg = f'{self.get_prog_name()}: error: {str(msg).strip()}\n'
        return f'{self.get_usage()}\n{msg}' if self.usage else msg

    def error(self, msg):
        raise optparse.OptParseError(self._generate_error_message(msg))
>>>>>>> fbc66e3a

    def _get_args(self, args):
        return sys.argv[1:] if args is None else list(args)

    def _match_long_opt(self, opt):
        """Improve ambiguous argument resolution by comparing option objects instead of argument strings"""
        try:
            return super()._match_long_opt(opt)
        except optparse.AmbiguousOptionError as e:
            if len({self._long_opt[p] for p in e.possibilities}) == 1:
                return e.possibilities[0]
            raise


def create_parser():
    def _list_from_options_callback(
        option, opt_str, value, parser, append=True, delim=",", process=str.strip
    ):
        # append can be True, False or -1 (prepend)
        current = list(getattr(parser.values, option.dest)) if append else []
        value = list(
            filter(
                None,
                [process(value)] if delim is None else map(process, value.split(delim)),
            )
        )
        setattr(
            parser.values,
            option.dest,
            current + value if append is True else value + current,
        )

    def _set_from_options_callback(
        option,
        opt_str,
        value,
        parser,
        allowed_values,
        delim=",",
        aliases={},
        process=lambda x: x.lower().strip(),
    ):
        values = [process(value)] if delim is None else map(process, value.split(delim))
        try:
            requested = orderedSet_from_options(
                values,
                collections.ChainMap(aliases, {"all": allowed_values}),
                start=getattr(parser.values, option.dest),
            )
        except ValueError as e:
            raise optparse.OptionValueError(
                f"wrong {option.metavar} for {opt_str}: {e.args[0]}"
            )

        setattr(parser.values, option.dest, set(requested))

    def _dict_from_options_callback(
        option,
        opt_str,
        value,
        parser,
        allowed_keys=r"[\w-]+",
        delimiter=":",
        default_key=None,
        process=None,
        multiple_keys=True,
        process_key=str.lower,
        append=False,
    ):

        out_dict = dict(getattr(parser.values, option.dest))
        multiple_args = not isinstance(value, str)
        if multiple_keys:
            allowed_keys = rf"({allowed_keys})(,({allowed_keys}))*"
        mobj = re.match(
<<<<<<< HEAD
            rf"(?i)(?P<keys>{allowed_keys}){delimiter}(?P<val>.*)$",
            value[0] if multiple_args else value,
        )
=======
            fr'(?is)(?P<keys>{allowed_keys}){delimiter}(?P<val>.*)$',
            value[0] if multiple_args else value)
>>>>>>> fbc66e3a
        if mobj is not None:
            keys, val = mobj.group("keys").split(","), mobj.group("val")
            if multiple_args:
                val = [val, *value[1:]]
        elif default_key is not None:
            keys, val = variadic(default_key), value
        else:
            raise optparse.OptionValueError(
                f'wrong {opt_str} formatting; it should be {option.metavar}, not "{value}"'
            )
        try:
            keys = map(process_key, keys) if process_key else keys
            val = process(val) if process else val
        except Exception as err:
            raise optparse.OptionValueError(f"wrong {opt_str} formatting; {err}")
        for key in keys:
            out_dict[key] = [*out_dict.get(key, []), val] if append else val
        setattr(parser.values, option.dest, out_dict)

    def when_prefix(default):
        return {
            "default": {},
            "type": "str",
            "action": "callback",
            "callback": _dict_from_options_callback,
            "callback_kwargs": {
                "allowed_keys": "|".join(map(re.escape, POSTPROCESS_WHEN)),
                "default_key": default,
                "multiple_keys": False,
                "append": True,
            },
        }

    parser = _YoutubeDLOptionParser()
    alias_group = optparse.OptionGroup(parser, "Aliases")
    Formatter = string.Formatter()

    def _create_alias(option, opt_str, value, parser):
        aliases, opts = value
        try:
            nargs = len(
                {
                    i if f == "" else f
                    for i, (_, f, _, _) in enumerate(Formatter.parse(opts))
                    if f is not None
                }
            )
            opts.format(*map(str, range(nargs)))  # validate
        except Exception as err:
            raise optparse.OptionValueError(
                f"wrong {opt_str} OPTIONS formatting; {err}"
            )
        if alias_group not in parser.option_groups:
            parser.add_option_group(alias_group)

        aliases = (
            x if x.startswith("-") else f"--{x}"
            for x in map(str.strip, aliases.split(","))
        )
        try:
            args = [f"ARG{i}" for i in range(nargs)]
            alias_group.add_option(
                *aliases,
                nargs=nargs,
                dest=parser.ALIAS_DEST,
                type="str" if nargs else None,
                metavar=" ".join(args),
                help=opts.format(*args),
                action="callback",
                callback=_alias_callback,
                callback_kwargs={"opts": opts, "nargs": nargs},
            )
        except Exception as err:
            raise optparse.OptionValueError(f"wrong {opt_str} formatting; {err}")

    def _alias_callback(option, opt_str, value, parser, opts, nargs):
        counter = getattr(parser.values, option.dest)
        counter[opt_str] += 1
        if counter[opt_str] > parser.ALIAS_TRIGGER_LIMIT:
            raise optparse.OptionValueError(
                f"Alias {opt_str} exceeded invocation limit"
            )
        if nargs == 1:
            value = [value]
        assert (nargs == 0 and value is None) or len(value) == nargs
        parser.rargs[:0] = shlex.split(
            opts if value is None else opts.format(*map(shlex.quote, value))
        )

    general = optparse.OptionGroup(parser, "General Options")
    general.add_option(
        "-h",
        "--help",
        dest="print_help",
        action="store_true",
        help="Print this help text and exit",
    )
    general.add_option(
        "--version", action="version", help="Print program version and exit"
    )
    general.add_option(
<<<<<<< HEAD
        "-U",
        "--update",
        action="store_true",
        dest="update_self",
=======
        '-U', '--update',
        action='store_const', dest='update_self', const=CHANNEL,
>>>>>>> fbc66e3a
        help=format_field(
            is_non_updateable(),
            None,
            "Check if updates are available. %s",
            default=f"Update this program to the latest {CHANNEL} version",
        ),
    )
    general.add_option(
        "--no-update",
        action="store_false",
        dest="update_self",
        help="Do not check for updates (default)",
    )
    general.add_option(
        "--update-to",
        action="store",
        dest="update_self",
        metavar="[CHANNEL]@[TAG]",
        help=(
<<<<<<< HEAD
            "Upgrade/downgrade to a specific version. CHANNEL and TAG defaults to "
            f'"{CHANNEL}" and "latest" respectively if omitted; See "UPDATE" for details. '
            f'Supported channels: {", ".join(UPDATE_SOURCES)}'
        ),
    )
=======
            'Upgrade/downgrade to a specific version. CHANNEL can be a repository as well. '
            f'CHANNEL and TAG default to "{CHANNEL.partition("@")[0]}" and "latest" respectively if omitted; '
            f'See "UPDATE" for details. Supported channels: {", ".join(UPDATE_SOURCES)}'))
>>>>>>> fbc66e3a
    general.add_option(
        "-i",
        "--ignore-errors",
        action="store_true",
        dest="ignoreerrors",
        help="Ignore download and postprocessing errors. The download will be considered successful even if the postprocessing fails",
    )
    general.add_option(
        "--no-abort-on-error",
        action="store_const",
        dest="ignoreerrors",
        const="only_download",
        help="Continue with next video on download errors; e.g. to skip unavailable videos in a playlist (default)",
    )
    general.add_option(
        "--abort-on-error",
        "--no-ignore-errors",
        action="store_false",
        dest="ignoreerrors",
        help="Abort downloading of further videos if an error occurs (Alias: --no-ignore-errors)",
    )
    general.add_option(
        "--dump-user-agent",
        action="store_true",
        dest="dump_user_agent",
        default=False,
        help="Display the current user-agent and exit",
    )
    general.add_option(
        "--list-extractors",
        action="store_true",
        dest="list_extractors",
        default=False,
        help="List all supported extractors and exit",
    )
    general.add_option(
        "--extractor-descriptions",
        action="store_true",
        dest="list_extractor_descriptions",
        default=False,
        help="Output descriptions of all supported extractors and exit",
    )
    general.add_option(
        "--use-extractors",
        "--ies",
        action="callback",
        dest="allowed_extractors",
        metavar="NAMES",
        type="str",
        default=[],
        callback=_list_from_options_callback,
        help=(
            "Extractor names to use separated by commas. "
            'You can also use regexes, "all", "default" and "end" (end URL matching); '
            'e.g. --ies "holodex.*,end,youtube". '
            'Prefix the name with a "-" to exclude it, e.g. --ies default,-generic. '
            "Use --list-extractors for a list of extractor names. (Alias: --ies)"
        ),
    )
    general.add_option(
        "--force-generic-extractor",
        action="store_true",
        dest="force_generic_extractor",
        default=False,
        help=optparse.SUPPRESS_HELP,
    )
    general.add_option(
        "--default-search",
        dest="default_search",
        metavar="PREFIX",
        help=(
            "Use this prefix for unqualified URLs. "
            'E.g. "gvsearch2:python" downloads two videos from google videos for the search term "python". '
            'Use the value "auto" to let yt-dlp guess ("auto_warning" to emit a warning when guessing). '
            '"error" just throws an error. The default value "fixup_error" repairs broken URLs, '
            "but emits an error if this is not possible instead of searching"
        ),
    )
    general.add_option(
        "--ignore-config",
        "--no-config",
        action="store_true",
        dest="ignoreconfig",
        help=(
<<<<<<< HEAD
            "Don't load any more configuration files except those given by --config-locations. "
            "For backward compatibility, if this option is found inside the system configuration file, the user configuration is not loaded. "
            "(Alias: --no-config)"
        ),
    )
=======
            'Don\'t load any more configuration files except those given to --config-locations. '
            'For backward compatibility, if this option is found inside the system configuration file, the user configuration is not loaded. '
            '(Alias: --no-config)'))
>>>>>>> fbc66e3a
    general.add_option(
        "--no-config-locations",
        action="store_const",
        dest="config_locations",
        const=[],
        help=(
            "Do not load any custom configuration files (default). When given inside a "
            "configuration file, ignore all previous --config-locations defined in the current file"
        ),
    )
    general.add_option(
        "--config-locations",
        dest="config_locations",
        metavar="PATH",
        action="append",
        help=(
            "Location of the main configuration file; either the path to the config or its containing directory "
            '("-" for stdin). Can be used multiple times and inside other configuration files'
        ),
    )
    general.add_option(
        "--flat-playlist",
        action="store_const",
        dest="extract_flat",
        const="in_playlist",
        default=False,
        help="Do not extract the videos of a playlist, only list them",
    )
    general.add_option(
<<<<<<< HEAD
        "--no-flat-playlist",
        action="store_false",
        dest="extract_flat",
        help="Extract the videos of a playlist",
    )
=======
        '--no-flat-playlist',
        action='store_false', dest='extract_flat',
        help='Fully extract the videos of a playlist (default)')
>>>>>>> fbc66e3a
    general.add_option(
        "--live-from-start",
        action="store_true",
        dest="live_from_start",
        help="Download livestreams from the start. Currently only supported for YouTube (Experimental)",
    )
    general.add_option(
        "--no-live-from-start",
        action="store_false",
        dest="live_from_start",
        help="Download livestreams from the current time (default)",
    )
    general.add_option(
        "--wait-for-video",
        dest="wait_for_video",
        metavar="MIN[-MAX]",
        default=None,
        help=(
            "Wait for scheduled streams to become available. "
            "Pass the minimum number of seconds (or range) to wait between retries"
        ),
    )
    general.add_option(
        "--no-wait-for-video",
        dest="wait_for_video",
        action="store_const",
        const=None,
        help="Do not wait for scheduled streams (default)",
    )
    general.add_option(
        "--mark-watched",
        action="store_true",
        dest="mark_watched",
        default=False,
        help="Mark videos watched (even with --simulate)",
    )
    general.add_option(
        "--no-mark-watched",
        action="store_false",
        dest="mark_watched",
        help="Do not mark videos watched (default)",
    )
    general.add_option(
        "--no-colors",
        "--no-colours",
        action="store_true",
        dest="no_color",
        default=False,
        help="Do not emit color codes in output (Alias: --no-colours)",
    )
    general.add_option(
<<<<<<< HEAD
        "--plugin-dirs",
        metavar="PATH",
        dest="plugin_dirs",
        action="append",
        help=(
            "Directory to search for plugins. Can be used multiple times to add multiple directories. "
            'Add "no-default" to disable the default plugin directories'
        ),
    )
=======
        '--no-colors', '--no-colours',
        action='store_const', dest='color', const={
            'stdout': 'no_color',
            'stderr': 'no_color',
        },
        help=optparse.SUPPRESS_HELP)
    general.add_option(
        '--color',
        dest='color', metavar='[STREAM:]POLICY', default={}, type='str',
        action='callback', callback=_dict_from_options_callback,
        callback_kwargs={
            'allowed_keys': 'stdout|stderr',
            'default_key': ['stdout', 'stderr'],
            'process': str.strip,
        }, help=(
            'Whether to emit color codes in output, optionally prefixed by '
            'the STREAM (stdout or stderr) to apply the setting to. '
            'Can be one of "always", "auto" (default), "never", or '
            '"no_color" (use non color terminal sequences). '
            'Use "auto-tty" or "no_color-tty" to decide based on terminal support only. '
            'Can be used multiple times'))
>>>>>>> fbc66e3a
    general.add_option(
        "--compat-options",
        metavar="OPTS",
        dest="compat_opts",
        default=set(),
        type="str",
        action="callback",
        callback=_set_from_options_callback,
        callback_kwargs={
<<<<<<< HEAD
            "allowed_values": {
                "filename",
                "filename-sanitization",
                "format-sort",
                "abort-on-error",
                "format-spec",
                "no-playlist-metafiles",
                "multistreams",
                "no-live-chat",
                "playlist-index",
                "list-formats",
                "no-direct-merge",
                "no-attach-info-json",
                "embed-thumbnail-atomicparsley",
                "no-external-downloader-progress",
                "embed-metadata",
                "seperate-video-versions",
                "no-clean-infojson",
                "no-keep-subs",
                "no-certifi",
                "no-youtube-channel-redirect",
                "no-youtube-unavailable-videos",
                "no-youtube-prefer-utc-upload-date",
            },
            "aliases": {
                "youtube-dl": ["all", "-multistreams"],
                "youtube-dlc": ["all", "-no-youtube-channel-redirect", "-no-live-chat"],
                "2021": [
                    "2022",
                    "no-certifi",
                    "filename-sanitization",
                    "no-youtube-prefer-utc-upload-date",
                ],
                "2022": ["no-external-downloader-progress"],
            },
        },
        help=(
            "Options that can help keep compatibility with youtube-dl or youtube-dlc "
            "configurations by reverting some of the changes made in yt-dlp. "
            'See "Differences in default behavior" for details'
        ),
    )
=======
            'allowed_values': {
                'filename', 'filename-sanitization', 'format-sort', 'abort-on-error', 'format-spec', 'no-playlist-metafiles',
                'multistreams', 'no-live-chat', 'playlist-index', 'list-formats', 'no-direct-merge', 'playlist-match-filter',
                'no-attach-info-json', 'embed-thumbnail-atomicparsley', 'no-external-downloader-progress',
                'embed-metadata', 'seperate-video-versions', 'no-clean-infojson', 'no-keep-subs', 'no-certifi',
                'no-youtube-channel-redirect', 'no-youtube-unavailable-videos', 'no-youtube-prefer-utc-upload-date',
                'prefer-legacy-http-handler', 'manifest-filesize-approx', 'allow-unsafe-ext',
            }, 'aliases': {
                'youtube-dl': ['all', '-multistreams', '-playlist-match-filter', '-manifest-filesize-approx', '-allow-unsafe-ext'],
                'youtube-dlc': ['all', '-no-youtube-channel-redirect', '-no-live-chat', '-playlist-match-filter', '-manifest-filesize-approx', '-allow-unsafe-ext'],
                '2021': ['2022', 'no-certifi', 'filename-sanitization'],
                '2022': ['2023', 'no-external-downloader-progress', 'playlist-match-filter', 'prefer-legacy-http-handler', 'manifest-filesize-approx'],
                '2023': [],
            },
        }, help=(
            'Options that can help keep compatibility with youtube-dl or youtube-dlc '
            'configurations by reverting some of the changes made in yt-dlp. '
            'See "Differences in default behavior" for details'))
>>>>>>> fbc66e3a
    general.add_option(
        "--alias",
        metavar="ALIASES OPTIONS",
        dest="_",
        type="str",
        nargs=2,
        action="callback",
        callback=_create_alias,
        help=(
            'Create aliases for an option string. Unless an alias starts with a dash "-", it is prefixed with "--". '
            "Arguments are parsed according to the Python string formatting mini-language. "
            'E.g. --alias get-audio,-X "-S=aext:{0},abr -x --audio-format {0}" creates options '
            '"--get-audio" and "-X" that takes an argument (ARG0) and expands to '
            '"-S=aext:ARG0,abr -x --audio-format ARG0". All defined aliases are listed in the --help output. '
            "Alias options can trigger more aliases; so be careful to avoid defining recursive options. "
            f"As a safety measure, each alias may be triggered a maximum of {_YoutubeDLOptionParser.ALIAS_TRIGGER_LIMIT} times. "
            "This option can be used multiple times"
        ),
    )

    network = optparse.OptionGroup(parser, "Network Options")
    network.add_option(
        "--proxy",
        dest="proxy",
        default=None,
        metavar="URL",
        help=(
            "Use the specified HTTP/HTTPS/SOCKS proxy. To enable SOCKS proxy, specify a proper scheme, "
            'e.g. socks5://user:pass@127.0.0.1:1080/. Pass in an empty string (--proxy "") for direct connection'
        ),
    )
    network.add_option(
        "--socket-timeout",
        dest="socket_timeout",
        type=float,
        default=None,
        metavar="SECONDS",
        help="Time to wait before giving up, in seconds",
    )
    network.add_option(
        "--source-address",
        metavar="IP",
        dest="source_address",
        default=None,
        help="Client-side IP address to bind to",
    )
    network.add_option(
<<<<<<< HEAD
        "-4",
        "--force-ipv4",
        action="store_const",
        const="0.0.0.0",
        dest="source_address",
        help="Make all connections via IPv4",
=======
        '--impersonate',
        metavar='CLIENT[:OS]', dest='impersonate', default=None,
        help=(
            'Client to impersonate for requests. E.g. chrome, chrome-110, chrome:windows-10. '
            'Pass --impersonate="" to impersonate any client. Note that forcing impersonation '
            'for all requests may have a detrimental impact on download speed and stability'),
    )
    network.add_option(
        '--list-impersonate-targets',
        dest='list_impersonate_targets', default=False, action='store_true',
        help='List available clients to impersonate.',
    )
    network.add_option(
        '-4', '--force-ipv4',
        action='store_const', const='0.0.0.0', dest='source_address',
        help='Make all connections via IPv4',
>>>>>>> fbc66e3a
    )
    network.add_option(
        "-6",
        "--force-ipv6",
        action="store_const",
        const="::",
        dest="source_address",
        help="Make all connections via IPv6",
    )
    network.add_option(
<<<<<<< HEAD
        "--enable-file-urls",
        action="store_true",
        dest="enable_file_urls",
        default=False,
        help="Enable file:// URLs. This is disabled by default for security reasons.",
=======
        '--enable-file-urls', action='store_true',
        dest='enable_file_urls', default=False,
        help='Enable file:// URLs. This is disabled by default for security reasons.',
>>>>>>> fbc66e3a
    )

    geo = optparse.OptionGroup(parser, "Geo-restriction")
    geo.add_option(
        "--geo-verification-proxy",
        dest="geo_verification_proxy",
        default=None,
        metavar="URL",
        help=(
            "Use this proxy to verify the IP address for some geo-restricted sites. "
            "The default proxy specified by --proxy (or none, if the option is not present) is used for the actual downloading"
        ),
    )
    geo.add_option(
        "--cn-verification-proxy",
        dest="cn_verification_proxy",
        default=None,
        metavar="URL",
        help=optparse.SUPPRESS_HELP,
    )
    geo.add_option(
<<<<<<< HEAD
        "--geo-bypass",
        action="store_true",
        dest="geo_bypass",
        default=True,
        help="Bypass geographic restriction via faking X-Forwarded-For HTTP header (default)",
    )
    geo.add_option(
        "--no-geo-bypass",
        action="store_false",
        dest="geo_bypass",
        help="Do not bypass geographic restriction via faking X-Forwarded-For HTTP header",
    )
    geo.add_option(
        "--geo-bypass-country",
        metavar="CODE",
        dest="geo_bypass_country",
        default=None,
        help="Force bypass geographic restriction with explicitly provided two-letter ISO 3166-2 country code",
    )
    geo.add_option(
        "--geo-bypass-ip-block",
        metavar="IP_BLOCK",
        dest="geo_bypass_ip_block",
        default=None,
        help="Force bypass geographic restriction with explicitly provided IP block in CIDR notation",
    )
=======
        '--xff', metavar='VALUE',
        dest='geo_bypass', default='default',
        help=(
            'How to fake X-Forwarded-For HTTP header to try bypassing geographic restriction. '
            'One of "default" (only when known to be useful), "never", '
            'an IP block in CIDR notation, or a two-letter ISO 3166-2 country code'))
    geo.add_option(
        '--geo-bypass',
        action='store_const', dest='geo_bypass', const='default',
        help=optparse.SUPPRESS_HELP)
    geo.add_option(
        '--no-geo-bypass',
        action='store_const', dest='geo_bypass', const='never',
        help=optparse.SUPPRESS_HELP)
    geo.add_option(
        '--geo-bypass-country', metavar='CODE', dest='geo_bypass',
        help=optparse.SUPPRESS_HELP)
    geo.add_option(
        '--geo-bypass-ip-block', metavar='IP_BLOCK', dest='geo_bypass',
        help=optparse.SUPPRESS_HELP)
>>>>>>> fbc66e3a

    selection = optparse.OptionGroup(parser, "Video Selection")
    selection.add_option(
        "--playlist-start",
        dest="playliststart",
        metavar="NUMBER",
        default=1,
        type=int,
        help=optparse.SUPPRESS_HELP,
    )
    selection.add_option(
        "--playlist-end",
        dest="playlistend",
        metavar="NUMBER",
        default=None,
        type=int,
        help=optparse.SUPPRESS_HELP,
    )
    selection.add_option(
        "-I",
        "--playlist-items",
        dest="playlist_items",
        metavar="ITEM_SPEC",
        default=None,
        help=(
            "Comma separated playlist_index of the items to download. "
            'You can specify a range using "[START]:[STOP][:STEP]". For backward compatibility, START-STOP is also supported. '
            "Use negative indices to count from the right and negative STEP to download in reverse order. "
            'E.g. "-I 1:3,7,-5::2" used on a playlist of size 15 will download the items at index 1,2,3,7,11,13,15'
        ),
    )
    selection.add_option(
        "--match-title", dest="matchtitle", metavar="REGEX", help=optparse.SUPPRESS_HELP
    )
    selection.add_option(
        "--reject-title",
        dest="rejecttitle",
        metavar="REGEX",
        help=optparse.SUPPRESS_HELP,
    )
    selection.add_option(
        "--min-filesize",
        metavar="SIZE",
        dest="min_filesize",
        default=None,
        help="Abort download if filesize is smaller than SIZE, e.g. 50k or 44.6M",
    )
    selection.add_option(
        "--max-filesize",
        metavar="SIZE",
        dest="max_filesize",
        default=None,
        help="Abort download if filesize is larger than SIZE, e.g. 50k or 44.6M",
    )
    selection.add_option(
        "--date",
        metavar="DATE",
        dest="date",
        default=None,
        help=(
            "Download only videos uploaded on this date. "
            'The date can be "YYYYMMDD" or in the format [now|today|yesterday][-N[day|week|month|year]]. '
            'E.g. "--date today-2weeks" downloads only videos uploaded on the same day two weeks ago'
        ),
    )
    selection.add_option(
        "--datebefore",
        metavar="DATE",
        dest="datebefore",
        default=None,
        help=(
            "Download only videos uploaded on or before this date. "
            "The date formats accepted is the same as --date"
        ),
    )
    selection.add_option(
        "--dateafter",
        metavar="DATE",
        dest="dateafter",
        default=None,
        help=(
            "Download only videos uploaded on or after this date. "
            "The date formats accepted is the same as --date"
        ),
    )
    selection.add_option(
        "--min-views",
        metavar="COUNT",
        dest="min_views",
        default=None,
        type=int,
        help=optparse.SUPPRESS_HELP,
    )
    selection.add_option(
        "--max-views",
        metavar="COUNT",
        dest="max_views",
        default=None,
        type=int,
        help=optparse.SUPPRESS_HELP,
    )
    selection.add_option(
        "--match-filters",
        metavar="FILTER",
        dest="match_filter",
        action="append",
        help=(
            'Generic video filter. Any "OUTPUT TEMPLATE" field can be compared with a '
            'number or a string using the operators defined in "Filtering Formats". '
            "You can also simply specify a field to match if the field is present, "
            'use "!field" to check if the field is not present, and "&" to check multiple conditions. '
            'Use a "\\" to escape "&" or quotes if needed. If used multiple times, '
<<<<<<< HEAD
            "the filter matches if atleast one of the conditions are met. E.g. --match-filter "
            "!is_live --match-filter \"like_count>?100 & description~='(?i)\\bcats \\& dogs\\b'\" "
            "matches only videos that are not live OR those that have a like count more than 100 "
            "(or the like field is not available) and also has a description "
            'that contains the phrase "cats & dogs" (caseless). '
            'Use "--match-filter -" to interactively ask whether to download each video'
        ),
    )
    selection.add_option(
        "--no-match-filter",
        dest="match_filter",
        action="store_const",
        const=None,
        help="Do not use any --match-filter (default)",
    )
=======
            'the filter matches if at least one of the conditions is met. E.g. --match-filters '
            '!is_live --match-filters "like_count>?100 & description~=\'(?i)\\bcats \\& dogs\\b\'" '
            'matches only videos that are not live OR those that have a like count more than 100 '
            '(or the like field is not available) and also has a description '
            'that contains the phrase "cats & dogs" (caseless). '
            'Use "--match-filters -" to interactively ask whether to download each video'))
    selection.add_option(
        '--no-match-filters',
        dest='match_filter', action='store_const', const=None,
        help='Do not use any --match-filters (default)')
>>>>>>> fbc66e3a
    selection.add_option(
        "--break-match-filters",
        metavar="FILTER",
        dest="breaking_match_filter",
        action="append",
        help='Same as "--match-filters" but stops the download process when a video is rejected',
    )
    selection.add_option(
        "--no-break-match-filters",
        dest="breaking_match_filter",
        action="store_const",
        const=None,
        help="Do not use any --break-match-filters (default)",
    )
    selection.add_option(
        "--no-playlist",
        action="store_true",
        dest="noplaylist",
        default=False,
        help="Download only the video, if the URL refers to a video and a playlist",
    )
    selection.add_option(
        "--yes-playlist",
        action="store_false",
        dest="noplaylist",
        help="Download the playlist, if the URL refers to a video and a playlist",
    )
    selection.add_option(
        "--age-limit",
        metavar="YEARS",
        dest="age_limit",
        default=None,
        type=int,
        help="Download only videos suitable for the given age",
    )
    selection.add_option(
        "--download-archive",
        metavar="FILE",
        dest="download_archive",
        help="Download only videos not listed in the archive file. Record the IDs of all downloaded videos in it",
    )
    selection.add_option(
<<<<<<< HEAD
        "--no-download-archive",
        dest="download_archive",
        action="store_const",
        const=None,
        help="Do not use archive file (default)",
    )
=======
        '--no-download-archive',
        dest='download_archive', action='store_const', const=None,
        help='Do not use archive file (default)')
>>>>>>> fbc66e3a
    selection.add_option(
        "--max-downloads",
        dest="max_downloads",
        metavar="NUMBER",
        type=int,
        default=None,
        help="Abort after downloading NUMBER files",
    )
    selection.add_option(
        "--break-on-existing",
        action="store_true",
        dest="break_on_existing",
        default=False,
        help="Stop the download process when encountering a file that is in the archive",
    )
    selection.add_option(
<<<<<<< HEAD
        "--break-on-reject",
        action="store_true",
        dest="break_on_reject",
        default=False,
        help=optparse.SUPPRESS_HELP,
    )
    selection.add_option(
        "--break-per-input",
        action="store_true",
        dest="break_per_url",
        default=False,
        help="Alters --max-downloads, --break-on-existing, --break-match-filter, and autonumber to reset per input URL",
    )
=======
        '--no-break-on-existing',
        action='store_false', dest='break_on_existing',
        help='Do not stop the download process when encountering a file that is in the archive (default)')
    selection.add_option(
        '--break-on-reject',
        action='store_true', dest='break_on_reject', default=False,
        help=optparse.SUPPRESS_HELP)
    selection.add_option(
        '--break-per-input',
        action='store_true', dest='break_per_url', default=False,
        help='Alters --max-downloads, --break-on-existing, --break-match-filters, and autonumber to reset per input URL')
>>>>>>> fbc66e3a
    selection.add_option(
        "--no-break-per-input",
        action="store_false",
        dest="break_per_url",
        help="--break-on-existing and similar options terminates the entire download queue",
    )
    selection.add_option(
        "--skip-playlist-after-errors",
        metavar="N",
        dest="skip_playlist_after_errors",
        default=None,
        type=int,
        help="Number of allowed failures until the rest of the playlist is skipped",
    )
    selection.add_option(
        "--include-ads",
        dest="include_ads",
        action="store_true",
        help=optparse.SUPPRESS_HELP,
    )
    selection.add_option(
        "--no-include-ads",
        dest="include_ads",
        action="store_false",
        help=optparse.SUPPRESS_HELP,
    )

    authentication = optparse.OptionGroup(parser, "Authentication Options")
    authentication.add_option(
        "-u",
        "--username",
        dest="username",
        metavar="USERNAME",
        help="Login with this account ID",
    )
    authentication.add_option(
        "-p",
        "--password",
        dest="password",
        metavar="PASSWORD",
        help="Account password. If this option is left out, yt-dlp will ask interactively",
    )
    authentication.add_option(
        "-2",
        "--twofactor",
        dest="twofactor",
        metavar="TWOFACTOR",
        help="Two-factor authentication code",
    )
    authentication.add_option(
        "-n",
        "--netrc",
        action="store_true",
        dest="usenetrc",
        default=False,
        help="Use .netrc authentication data",
    )
    authentication.add_option(
        "--netrc-location",
        dest="netrc_location",
        metavar="PATH",
        help="Location of .netrc authentication data; either the path or its containing directory. Defaults to ~/.netrc",
    )
    authentication.add_option(
<<<<<<< HEAD
        "--video-password",
        dest="videopassword",
        metavar="PASSWORD",
        help="Video password (vimeo, youku)",
    )
=======
        '--netrc-cmd',
        dest='netrc_cmd', metavar='NETRC_CMD',
        help='Command to execute to get the credentials for an extractor.')
    authentication.add_option(
        '--video-password',
        dest='videopassword', metavar='PASSWORD',
        help='Video-specific password')
>>>>>>> fbc66e3a
    authentication.add_option(
        "--ap-mso",
        dest="ap_mso",
        metavar="MSO",
        help="Adobe Pass multiple-system operator (TV provider) identifier, use --ap-list-mso for a list of available MSOs",
    )
    authentication.add_option(
        "--ap-username",
        dest="ap_username",
        metavar="USERNAME",
        help="Multiple-system operator account login",
    )
    authentication.add_option(
        "--ap-password",
        dest="ap_password",
        metavar="PASSWORD",
        help="Multiple-system operator account password. If this option is left out, yt-dlp will ask interactively",
    )
    authentication.add_option(
        "--ap-list-mso",
        action="store_true",
        dest="ap_list_mso",
        default=False,
        help="List all supported multiple-system operators",
    )
    authentication.add_option(
        "--client-certificate",
        dest="client_certificate",
        metavar="CERTFILE",
        help="Path to client certificate file in PEM format. May include the private key",
    )
    authentication.add_option(
        "--client-certificate-key",
        dest="client_certificate_key",
        metavar="KEYFILE",
        help="Path to private key file for client certificate",
    )
    authentication.add_option(
        "--client-certificate-password",
        dest="client_certificate_password",
        metavar="PASSWORD",
        help="Password for client certificate private key, if encrypted. "
        "If not provided, and the key is encrypted, yt-dlp will ask interactively",
    )

    video_format = optparse.OptionGroup(parser, "Video Format Options")
    video_format.add_option(
        "-f",
        "--format",
        action="store",
        dest="format",
        metavar="FORMAT",
        default=None,
        help='Video format code, see "FORMAT SELECTION" for more details',
    )
    video_format.add_option(
        "-S",
        "--format-sort",
        metavar="SORTORDER",
        dest="format_sort",
        default=[],
        type="str",
        action="callback",
        callback=_list_from_options_callback,
        callback_kwargs={"append": -1},
        help='Sort the formats by the fields given, see "Sorting Formats" for more details',
    )
    video_format.add_option(
        "--format-sort-force",
        "--S-force",
        action="store_true",
        dest="format_sort_force",
        metavar="FORMAT",
        default=False,
        help=(
            "Force user specified sort order to have precedence over all fields, "
            'see "Sorting Formats" for more details (Alias: --S-force)'
        ),
    )
    video_format.add_option(
        "--no-format-sort-force",
        action="store_false",
        dest="format_sort_force",
        metavar="FORMAT",
        default=False,
        help="Some fields have precedence over the user specified sort order (default)",
    )
    video_format.add_option(
        "--video-multistreams",
        action="store_true",
        dest="allow_multiple_video_streams",
        default=None,
        help="Allow multiple video streams to be merged into a single file",
    )
    video_format.add_option(
        "--no-video-multistreams",
        action="store_false",
        dest="allow_multiple_video_streams",
        help="Only one video stream is downloaded for each output file (default)",
    )
    video_format.add_option(
        "--audio-multistreams",
        action="store_true",
        dest="allow_multiple_audio_streams",
        default=None,
        help="Allow multiple audio streams to be merged into a single file",
    )
    video_format.add_option(
        "--no-audio-multistreams",
        action="store_false",
        dest="allow_multiple_audio_streams",
        help="Only one audio stream is downloaded for each output file (default)",
    )
    video_format.add_option(
        "--all-formats",
        action="store_const",
        dest="format",
        const="all",
        help=optparse.SUPPRESS_HELP,
    )
    video_format.add_option(
        "--prefer-free-formats",
        action="store_true",
        dest="prefer_free_formats",
        default=False,
        help=(
            "Prefer video formats with free containers over non-free ones of same quality. "
            'Use with "-S ext" to strictly prefer free containers irrespective of quality'
        ),
    )
    video_format.add_option(
        "--no-prefer-free-formats",
        action="store_false",
        dest="prefer_free_formats",
        default=False,
        help="Don't give any special preference to free containers (default)",
    )
    video_format.add_option(
        "--check-formats",
        action="store_const",
        const="selected",
        dest="check_formats",
        default=None,
        help="Make sure formats are selected only from those that are actually downloadable",
    )
    video_format.add_option(
        "--check-all-formats",
        action="store_true",
        dest="check_formats",
        help="Check all formats for whether they are actually downloadable",
    )
    video_format.add_option(
        "--no-check-formats",
        action="store_false",
        dest="check_formats",
        help="Do not check that the formats are actually downloadable",
    )
    video_format.add_option(
        "-F",
        "--list-formats",
        action="store_true",
        dest="listformats",
        help="List available formats of each video. Simulate unless --no-simulate is used",
    )
    video_format.add_option(
        "--list-formats-as-table",
        action="store_true",
        dest="listformats_table",
        default=True,
        help=optparse.SUPPRESS_HELP,
    )
    video_format.add_option(
        "--list-formats-old",
        "--no-list-formats-as-table",
        action="store_false",
        dest="listformats_table",
        help=optparse.SUPPRESS_HELP,
    )
    video_format.add_option(
        "--merge-output-format",
        action="store",
        dest="merge_output_format",
        metavar="FORMAT",
        default=None,
        help=(
            'Containers that may be used when merging formats, separated by "/", e.g. "mp4/mkv". '
            "Ignored if no merge is required. "
            f'(currently supported: {", ".join(sorted(FFmpegMergerPP.SUPPORTED_EXTS))})'
        ),
    )
    video_format.add_option(
        "--allow-unplayable-formats",
        action="store_true",
        dest="allow_unplayable_formats",
        default=False,
        help=optparse.SUPPRESS_HELP,
    )
    video_format.add_option(
        "--no-allow-unplayable-formats",
        action="store_false",
        dest="allow_unplayable_formats",
        help=optparse.SUPPRESS_HELP,
    )

    subtitles = optparse.OptionGroup(parser, "Subtitle Options")
    subtitles.add_option(
        "--write-subs",
        "--write-srt",
        action="store_true",
        dest="writesubtitles",
        default=False,
        help="Write subtitle file",
    )
    subtitles.add_option(
        "--no-write-subs",
        "--no-write-srt",
        action="store_false",
        dest="writesubtitles",
        help="Do not write subtitle file (default)",
    )
    subtitles.add_option(
        "--write-auto-subs",
        "--write-automatic-subs",
        action="store_true",
        dest="writeautomaticsub",
        default=False,
        help="Write automatically generated subtitle file (Alias: --write-automatic-subs)",
    )
    subtitles.add_option(
        "--no-write-auto-subs",
        "--no-write-automatic-subs",
        action="store_false",
        dest="writeautomaticsub",
        default=False,
        help="Do not write auto-generated subtitles (default) (Alias: --no-write-automatic-subs)",
    )
    subtitles.add_option(
        "--all-subs",
        action="store_true",
        dest="allsubtitles",
        default=False,
        help=optparse.SUPPRESS_HELP,
    )
    subtitles.add_option(
        "--list-subs",
        action="store_true",
        dest="listsubtitles",
        default=False,
        help="List available subtitles of each video. Simulate unless --no-simulate is used",
    )
    subtitles.add_option(
        "--sub-format",
        action="store",
        dest="subtitlesformat",
        metavar="FORMAT",
        default="best",
        help='Subtitle format; accepts formats preference, e.g. "srt" or "ass/srt/best"',
    )
    subtitles.add_option(
        "--sub-langs",
        "--srt-langs",
        action="callback",
        dest="subtitleslangs",
        metavar="LANGS",
        type="str",
        default=[],
        callback=_list_from_options_callback,
        help=(
            'Languages of the subtitles to download (can be regex) or "all" separated by commas, e.g. --sub-langs "en.*,ja". '
            'You can prefix the language code with a "-" to exclude it from the requested languages, e.g. --sub-langs all,-live_chat. '
            "Use --list-subs for a list of available language tags"
        ),
    )

    downloader = optparse.OptionGroup(parser, "Download Options")
    downloader.add_option(
        "-N",
        "--concurrent-fragments",
        dest="concurrent_fragment_downloads",
        metavar="N",
        default=1,
        type=int,
        help="Number of fragments of a dash/hlsnative video that should be downloaded concurrently (default is %default)",
    )
    downloader.add_option(
        "-r",
        "--limit-rate",
        "--rate-limit",
        dest="ratelimit",
        metavar="RATE",
        help="Maximum download rate in bytes per second, e.g. 50K or 4.2M",
    )
    downloader.add_option(
        "--throttled-rate",
        dest="throttledratelimit",
        metavar="RATE",
        help="Minimum download rate in bytes per second below which throttling is assumed and the video data is re-extracted, e.g. 100K",
    )
    downloader.add_option(
        "-R",
        "--retries",
        dest="retries",
        metavar="RETRIES",
        default=10,
        help='Number of retries (default is %default), or "infinite"',
    )
    downloader.add_option(
        "--file-access-retries",
        dest="file_access_retries",
        metavar="RETRIES",
        default=3,
        help='Number of times to retry on file access error (default is %default), or "infinite"',
    )
    downloader.add_option(
        "--fragment-retries",
        dest="fragment_retries",
        metavar="RETRIES",
        default=10,
        help='Number of retries for a fragment (default is %default), or "infinite" (DASH, hlsnative and ISM)',
    )
    downloader.add_option(
        "--retry-sleep",
        dest="retry_sleep",
        metavar="[TYPE:]EXPR",
        default={},
        type="str",
        action="callback",
        callback=_dict_from_options_callback,
        callback_kwargs={
            "allowed_keys": "http|fragment|file_access|extractor",
            "default_key": "http",
        },
        help=(
            "Time to sleep between retries in seconds (optionally) prefixed by the type of retry "
            "(http (default), fragment, file_access, extractor) to apply the sleep to. "
            "EXPR can be a number, linear=START[:END[:STEP=1]] or exp=START[:END[:BASE=2]]. "
            "This option can be used multiple times to set the sleep for the different retry types, "
            "e.g. --retry-sleep linear=1::2 --retry-sleep fragment:exp=1:20"
        ),
    )
    downloader.add_option(
        "--skip-unavailable-fragments",
        "--no-abort-on-unavailable-fragments",
        action="store_true",
        dest="skip_unavailable_fragments",
        default=True,
        help="Skip unavailable fragments for DASH, hlsnative and ISM downloads (default) (Alias: --no-abort-on-unavailable-fragments)",
    )
    downloader.add_option(
        "--abort-on-unavailable-fragments",
        "--no-skip-unavailable-fragments",
        action="store_false",
        dest="skip_unavailable_fragments",
        help="Abort download if a fragment is unavailable (Alias: --no-skip-unavailable-fragments)",
    )
    downloader.add_option(
        "--keep-fragments",
        action="store_true",
        dest="keep_fragments",
        default=False,
        help="Keep downloaded fragments on disk after downloading is finished",
    )
    downloader.add_option(
        "--no-keep-fragments",
        action="store_false",
        dest="keep_fragments",
        help="Delete downloaded fragments after downloading is finished (default)",
    )
    downloader.add_option(
        "--buffer-size",
        dest="buffersize",
        metavar="SIZE",
        default="1024",
        help="Size of download buffer, e.g. 1024 or 16K (default is %default)",
    )
    downloader.add_option(
        "--resize-buffer",
        action="store_false",
        dest="noresizebuffer",
        help="The buffer size is automatically resized from an initial value of --buffer-size (default)",
    )
    downloader.add_option(
        "--no-resize-buffer",
        action="store_true",
        dest="noresizebuffer",
        default=False,
        help="Do not automatically adjust the buffer size",
    )
    downloader.add_option(
        "--http-chunk-size",
        dest="http_chunk_size",
        metavar="SIZE",
        default=None,
        help=(
            "Size of a chunk for chunk-based HTTP downloading, e.g. 10485760 or 10M (default is disabled). "
            "May be useful for bypassing bandwidth throttling imposed by a webserver (experimental)"
        ),
    )
    downloader.add_option(
        "--test",
        action="store_true",
        dest="test",
        default=False,
        help=optparse.SUPPRESS_HELP,
    )
    downloader.add_option(
        "--playlist-reverse",
        action="store_true",
        dest="playlist_reverse",
        help=optparse.SUPPRESS_HELP,
    )
    downloader.add_option(
        "--no-playlist-reverse",
        action="store_false",
        dest="playlist_reverse",
        help=optparse.SUPPRESS_HELP,
    )
    downloader.add_option(
        "--playlist-random",
        action="store_true",
        dest="playlist_random",
        help="Download playlist videos in random order",
    )
    downloader.add_option(
        "--lazy-playlist",
        action="store_true",
        dest="lazy_playlist",
        help="Process entries in the playlist as they are received. This disables n_entries, --playlist-random and --playlist-reverse",
    )
    downloader.add_option(
        "--no-lazy-playlist",
        action="store_false",
        dest="lazy_playlist",
        help="Process videos in the playlist only after the entire playlist is parsed (default)",
    )
    downloader.add_option(
        "--xattr-set-filesize",
        dest="xattr_set_filesize",
        action="store_true",
        help="Set file xattribute ytdl.filesize with expected file size",
    )
    downloader.add_option(
        "--hls-prefer-native",
        dest="hls_prefer_native",
        action="store_true",
        default=None,
        help=optparse.SUPPRESS_HELP,
    )
    downloader.add_option(
        "--hls-prefer-ffmpeg",
        dest="hls_prefer_native",
        action="store_false",
        default=None,
        help=optparse.SUPPRESS_HELP,
    )
    downloader.add_option(
        "--hls-use-mpegts",
        dest="hls_use_mpegts",
        action="store_true",
        default=None,
        help=(
            "Use the mpegts container for HLS videos; "
            "allowing some players to play the video while downloading, "
            "and reducing the chance of file corruption if download is interrupted. "
            "This is enabled by default for live streams"
        ),
    )
    downloader.add_option(
        "--no-hls-use-mpegts",
        dest="hls_use_mpegts",
        action="store_false",
        help=(
            "Do not use the mpegts container for HLS videos. "
            "This is default when not downloading live streams"
        ),
    )
    downloader.add_option(
        "--download-sections",
        metavar="REGEX",
        dest="download_ranges",
        action="append",
        help=(
<<<<<<< HEAD
            "Download only chapters whose title matches the given regular expression. "
            'Time ranges prefixed by a "*" can also be used in place of chapters to download the specified range. '
            "Needs ffmpeg. This option can be used multiple times to download multiple sections, "
            'e.g. --download-sections "*10:15-inf" --download-sections "intro"'
        ),
    )
=======
            'Download only chapters that match the regular expression. '
            'A "*" prefix denotes time-range instead of chapter. Negative timestamps are calculated from the end. '
            '"*from-url" can be used to download between the "start_time" and "end_time" extracted from the URL. '
            'Needs ffmpeg. This option can be used multiple times to download multiple sections, '
            'e.g. --download-sections "*10:15-inf" --download-sections "intro"'))
>>>>>>> fbc66e3a
    downloader.add_option(
        "--downloader",
        "--external-downloader",
        dest="external_downloader",
        metavar="[PROTO:]NAME",
        default={},
        type="str",
        action="callback",
        callback=_dict_from_options_callback,
        callback_kwargs={
<<<<<<< HEAD
            "allowed_keys": "http|ftp|m3u8|dash|rtsp|rtmp|mms",
            "default_key": "default",
            "process": str.strip,
        },
        help=(
            "Name or path of the external downloader to use (optionally) prefixed by "
            "the protocols (http, ftp, m3u8, dash, rstp, rtmp, mms) to use it for. "
=======
            'allowed_keys': 'http|ftp|m3u8|dash|rtsp|rtmp|mms',
            'default_key': 'default',
            'process': str.strip,
        }, help=(
            'Name or path of the external downloader to use (optionally) prefixed by '
            'the protocols (http, ftp, m3u8, dash, rstp, rtmp, mms) to use it for. '
>>>>>>> fbc66e3a
            f'Currently supports native, {", ".join(sorted(list_external_downloaders()))}. '
            "You can use this option multiple times to set different downloaders for different protocols. "
            'E.g. --downloader aria2c --downloader "dash,m3u8:native" will use '
            "aria2c for http/ftp downloads, and the native downloader for dash/m3u8 downloads "
            "(Alias: --external-downloader)"
        ),
    )
    downloader.add_option(
        "--downloader-args",
        "--external-downloader-args",
        metavar="NAME:ARGS",
        dest="external_downloader_args",
        default={},
        type="str",
        action="callback",
        callback=_dict_from_options_callback,
        callback_kwargs={
<<<<<<< HEAD
            "allowed_keys": r"ffmpeg_[io]\d*|%s"
            % "|".join(map(re.escape, list_external_downloaders())),
            "default_key": "default",
            "process": shlex.split,
        },
        help=(
            "Give these arguments to the external downloader. "
=======
            'allowed_keys': r'ffmpeg_[io]\d*|{}'.format('|'.join(map(re.escape, list_external_downloaders()))),
            'default_key': 'default',
            'process': shlex.split,
        }, help=(
            'Give these arguments to the external downloader. '
>>>>>>> fbc66e3a
            'Specify the downloader name and the arguments separated by a colon ":". '
            "For ffmpeg, arguments can be passed to different positions using the same syntax as --postprocessor-args. "
            "You can use this option multiple times to give different arguments to different downloaders "
            "(Alias: --external-downloader-args)"
        ),
    )

    workarounds = optparse.OptionGroup(parser, "Workarounds")
    workarounds.add_option(
        "--encoding",
        dest="encoding",
        metavar="ENCODING",
        help="Force the specified encoding (experimental)",
    )
    workarounds.add_option(
        "--legacy-server-connect",
        action="store_true",
        dest="legacy_server_connect",
        default=False,
        help="Explicitly allow HTTPS connection to servers that do not support RFC 5746 secure renegotiation",
    )
    workarounds.add_option(
        "--no-check-certificates",
        action="store_true",
        dest="no_check_certificate",
        default=False,
        help="Suppress HTTPS certificate validation",
    )
    workarounds.add_option(
        "--prefer-insecure",
        "--prefer-unsecure",
        action="store_true",
        dest="prefer_insecure",
        help="Use an unencrypted connection to retrieve information about the video (Currently supported only for YouTube)",
    )
    workarounds.add_option(
        "--user-agent", metavar="UA", dest="user_agent", help=optparse.SUPPRESS_HELP
    )
    workarounds.add_option(
        "--referer",
        metavar="URL",
        dest="referer",
        default=None,
        help=optparse.SUPPRESS_HELP,
    )
    workarounds.add_option(
        "--add-headers",
        metavar="FIELD:VALUE",
        dest="headers",
        default={},
        type="str",
        action="callback",
        callback=_dict_from_options_callback,
        callback_kwargs={"multiple_keys": False},
        help='Specify a custom HTTP header and its value, separated by a colon ":". You can use this option multiple times',
    )
    workarounds.add_option(
        "--bidi-workaround",
        dest="bidi_workaround",
        action="store_true",
        help="Work around terminals that lack bidirectional text support. Requires bidiv or fribidi executable in PATH",
    )
    workarounds.add_option(
        "--sleep-requests",
        metavar="SECONDS",
        dest="sleep_interval_requests",
        type=float,
        help="Number of seconds to sleep between requests during data extraction",
    )
    workarounds.add_option(
        "--sleep-interval",
        "--min-sleep-interval",
        metavar="SECONDS",
        dest="sleep_interval",
        type=float,
        help=(
            "Number of seconds to sleep before each download. "
            "This is the minimum time to sleep when used along with --max-sleep-interval "
            "(Alias: --min-sleep-interval)"
        ),
    )
    workarounds.add_option(
        "--max-sleep-interval",
        metavar="SECONDS",
        dest="max_sleep_interval",
        type=float,
        help="Maximum number of seconds to sleep. Can only be used along with --min-sleep-interval",
    )
    workarounds.add_option(
        "--sleep-subtitles",
        metavar="SECONDS",
        dest="sleep_interval_subtitles",
        default=0,
        type=int,
        help="Number of seconds to sleep before each subtitle download",
    )

    verbosity = optparse.OptionGroup(parser, "Verbosity and Simulation Options")
    verbosity.add_option(
<<<<<<< HEAD
        "-q",
        "--quiet",
        action="store_true",
        dest="quiet",
        default=False,
        help="Activate quiet mode. If used with --verbose, print the log to stderr",
    )
    verbosity.add_option(
        "--no-warnings",
        dest="no_warnings",
        action="store_true",
        default=False,
        help="Ignore warnings",
    )
=======
        '-q', '--quiet',
        action='store_true', dest='quiet', default=None,
        help='Activate quiet mode. If used with --verbose, print the log to stderr')
    verbosity.add_option(
        '--no-quiet',
        action='store_false', dest='quiet',
        help='Deactivate quiet mode. (Default)')
    verbosity.add_option(
        '--no-warnings',
        dest='no_warnings', action='store_true', default=False,
        help='Ignore warnings')
>>>>>>> fbc66e3a
    verbosity.add_option(
        "-s",
        "--simulate",
        action="store_true",
        dest="simulate",
        default=None,
        help="Do not download the video and do not write anything to disk",
    )
    verbosity.add_option(
        "--no-simulate",
        action="store_false",
        dest="simulate",
        help="Download the video even if printing/listing options are used",
    )
    verbosity.add_option(
        "--ignore-no-formats-error",
        action="store_true",
        dest="ignore_no_formats_error",
        default=False,
        help=(
            'Ignore "No video formats" error. Useful for extracting metadata '
            "even if the videos are not actually available for download (experimental)"
        ),
    )
    verbosity.add_option(
        "--no-ignore-no-formats-error",
        action="store_false",
        dest="ignore_no_formats_error",
        help="Throw error when no downloadable video formats are found (default)",
    )
    verbosity.add_option(
        "--skip-download",
        "--no-download",
        action="store_true",
        dest="skip_download",
        default=False,
        help="Do not download the video but write all related files (Alias: --no-download)",
    )
    verbosity.add_option(
        "-O",
        "--print",
        metavar="[WHEN:]TEMPLATE",
        dest="forceprint",
        **when_prefix("video"),
        help=(
            'Field name or output template to print to screen, optionally prefixed with when to print it, separated by a ":". '
            'Supported values of "WHEN" are the same as that of --use-postprocessor (default: video). '
            "Implies --quiet. Implies --simulate unless --no-simulate or later stages of WHEN are used. "
            "This option can be used multiple times"
        ),
    )
    verbosity.add_option(
        "--print-to-file",
        metavar="[WHEN:]TEMPLATE FILE",
        dest="print_to_file",
        nargs=2,
        **when_prefix("video"),
        help=(
            "Append given template to the file. The values of WHEN and TEMPLATE are same as that of --print. "
            "FILE uses the same syntax as the output template. This option can be used multiple times"
        ),
    )
    verbosity.add_option(
        "-g",
        "--get-url",
        action="store_true",
        dest="geturl",
        default=False,
        help=optparse.SUPPRESS_HELP,
    )
    verbosity.add_option(
        "-e",
        "--get-title",
        action="store_true",
        dest="gettitle",
        default=False,
        help=optparse.SUPPRESS_HELP,
    )
    verbosity.add_option(
        "--get-id",
        action="store_true",
        dest="getid",
        default=False,
        help=optparse.SUPPRESS_HELP,
    )
    verbosity.add_option(
        "--get-thumbnail",
        action="store_true",
        dest="getthumbnail",
        default=False,
        help=optparse.SUPPRESS_HELP,
    )
    verbosity.add_option(
        "--get-description",
        action="store_true",
        dest="getdescription",
        default=False,
        help=optparse.SUPPRESS_HELP,
    )
    verbosity.add_option(
        "--get-duration",
        action="store_true",
        dest="getduration",
        default=False,
        help=optparse.SUPPRESS_HELP,
    )
    verbosity.add_option(
        "--get-filename",
        action="store_true",
        dest="getfilename",
        default=False,
        help=optparse.SUPPRESS_HELP,
    )
    verbosity.add_option(
        "--get-format",
        action="store_true",
        dest="getformat",
        default=False,
        help=optparse.SUPPRESS_HELP,
    )
    verbosity.add_option(
<<<<<<< HEAD
        "-j",
        "--dump-json",
        action="store_true",
        dest="dumpjson",
        default=False,
        help='Quiet, but print JSON information for each video. Simulate unless --no-simulate is used. See "OUTPUT TEMPLATE" for a description of available keys',
    )
=======
        '-j', '--dump-json',
        action='store_true', dest='dumpjson', default=False,
        help=(
            'Quiet, but print JSON information for each video. Simulate unless --no-simulate is used. '
            'See "OUTPUT TEMPLATE" for a description of available keys'))
>>>>>>> fbc66e3a
    verbosity.add_option(
        "-J",
        "--dump-single-json",
        action="store_true",
        dest="dump_single_json",
        default=False,
        help=(
            "Quiet, but print JSON information for each url or infojson passed. Simulate unless --no-simulate is used. "
            "If the URL refers to a playlist, the whole playlist information is dumped in a single line"
        ),
    )
    verbosity.add_option(
        "--print-json",
        action="store_true",
        dest="print_json",
        default=False,
        help=optparse.SUPPRESS_HELP,
    )
    verbosity.add_option(
        "--force-write-archive",
        "--force-write-download-archive",
        "--force-download-archive",
        action="store_true",
        dest="force_write_download_archive",
        default=False,
        help=(
            "Force download archive entries to be written as far as no errors occur, "
            "even if -s or another simulation option is used (Alias: --force-download-archive)"
        ),
    )
    verbosity.add_option(
        "--newline",
        action="store_true",
        dest="progress_with_newline",
        default=False,
        help="Output progress bar as new lines",
    )
    verbosity.add_option(
        "--no-progress",
        action="store_true",
        dest="noprogress",
        default=None,
        help="Do not print progress bar",
    )
    verbosity.add_option(
        "--progress",
        action="store_false",
        dest="noprogress",
        help="Show progress bar, even if in quiet mode",
    )
    verbosity.add_option(
        "--console-title",
        action="store_true",
        dest="consoletitle",
        default=False,
        help="Display progress in console titlebar",
    )
    verbosity.add_option(
        "--progress-template",
        metavar="[TYPES:]TEMPLATE",
        dest="progress_template",
        default={},
        type="str",
        action="callback",
        callback=_dict_from_options_callback,
        callback_kwargs={
<<<<<<< HEAD
            "allowed_keys": "(download|postprocess)(-title)?",
            "default_key": "download",
        },
        help=(
=======
            'allowed_keys': '(download|postprocess)(-title)?',
            'default_key': 'download',
        }, help=(
>>>>>>> fbc66e3a
            'Template for progress outputs, optionally prefixed with one of "download:" (default), '
            '"download-title:" (the console title), "postprocess:",  or "postprocess-title:". '
            'The video\'s fields are accessible under the "info" key and '
            'the progress attributes are accessible under "progress" key. E.g. '
            # TODO: Document the fields inside "progress"
            '--console-title --progress-template "download-title:%(info.id)s-%(progress.eta)s"'
        ),
    )
    verbosity.add_option(
<<<<<<< HEAD
        "-v",
        "--verbose",
        action="store_true",
        dest="verbose",
        default=False,
        help="Print various debugging information",
    )
=======
        '--progress-delta',
        metavar='SECONDS', action='store', dest='progress_delta', type=float, default=0,
        help='Time between progress output (default: 0)')
    verbosity.add_option(
        '-v', '--verbose',
        action='store_true', dest='verbose', default=False,
        help='Print various debugging information')
>>>>>>> fbc66e3a
    verbosity.add_option(
        "--dump-pages",
        "--dump-intermediate-pages",
        action="store_true",
        dest="dump_intermediate_pages",
        default=False,
        help="Print downloaded pages encoded using base64 to debug problems (very verbose)",
    )
    verbosity.add_option(
        "--write-pages",
        action="store_true",
        dest="write_pages",
        default=False,
        help="Write downloaded intermediary pages to files in the current directory to debug problems",
    )
    verbosity.add_option(
        "--load-pages",
        action="store_true",
        dest="load_pages",
        default=False,
        help=optparse.SUPPRESS_HELP,
    )
    verbosity.add_option(
        "--youtube-print-sig-code",
        action="store_true",
        dest="youtube_print_sig_code",
        default=False,
        help=optparse.SUPPRESS_HELP,
    )
    verbosity.add_option(
        "--print-traffic",
        "--dump-headers",
        dest="debug_printtraffic",
        action="store_true",
        default=False,
        help="Display sent and read HTTP traffic",
    )
    verbosity.add_option(
        "-C",
        "--call-home",
        dest="call_home",
        action="store_true",
        default=False,
        # help='Contact the yt-dlp server for debugging')
        help=optparse.SUPPRESS_HELP,
    )
    verbosity.add_option(
        "--no-call-home",
        dest="call_home",
        action="store_false",
        # help='Do not contact the yt-dlp server for debugging (default)')
        help=optparse.SUPPRESS_HELP,
    )

    filesystem = optparse.OptionGroup(parser, "Filesystem Options")
    filesystem.add_option(
        "-a",
        "--batch-file",
        dest="batchfile",
        metavar="FILE",
        help=(
            'File containing URLs to download ("-" for stdin), one URL per line. '
            'Lines starting with "#", ";" or "]" are considered as comments and ignored'
        ),
    )
    filesystem.add_option(
        "--no-batch-file",
        dest="batchfile",
        action="store_const",
        const=None,
        help="Do not read URLs from batch file (default)",
    )
    filesystem.add_option(
        "--id",
        default=False,
        action="store_true",
        dest="useid",
        help=optparse.SUPPRESS_HELP,
    )
    filesystem.add_option(
        "-P",
        "--paths",
        metavar="[TYPES:]PATH",
        dest="paths",
        default={},
        type="str",
        action="callback",
        callback=_dict_from_options_callback,
        callback_kwargs={
<<<<<<< HEAD
            "allowed_keys": "home|temp|%s"
            % "|".join(map(re.escape, OUTTMPL_TYPES.keys())),
            "default_key": "home",
        },
        help=(
            "The paths where the files should be downloaded. "
=======
            'allowed_keys': 'home|temp|{}'.format('|'.join(map(re.escape, OUTTMPL_TYPES.keys()))),
            'default_key': 'home',
        }, help=(
            'The paths where the files should be downloaded. '
>>>>>>> fbc66e3a
            'Specify the type of file and the path separated by a colon ":". '
            "All the same TYPES as --output are supported. "
            'Additionally, you can also provide "home" (default) and "temp" paths. '
            "All intermediary files are first downloaded to the temp path and "
            "then the final files are moved over to the home path after download is finished. "
            "This option is ignored if --output is an absolute path"
        ),
    )
    filesystem.add_option(
        "-o",
        "--output",
        metavar="[TYPES:]TEMPLATE",
        dest="outtmpl",
        default={},
        type="str",
        action="callback",
        callback=_dict_from_options_callback,
        callback_kwargs={
<<<<<<< HEAD
            "allowed_keys": "|".join(map(re.escape, OUTTMPL_TYPES.keys())),
            "default_key": "default",
        },
        help='Output filename template; see "OUTPUT TEMPLATE" for details',
    )
    filesystem.add_option(
        "--output-na-placeholder",
        dest="outtmpl_na_placeholder",
        metavar="TEXT",
        default="NA",
        help=(
            'Placeholder for unavailable fields in "OUTPUT TEMPLATE" (default: "%default")'
        ),
    )
=======
            'allowed_keys': '|'.join(map(re.escape, OUTTMPL_TYPES.keys())),
            'default_key': 'default',
        }, help='Output filename template; see "OUTPUT TEMPLATE" for details')
    filesystem.add_option(
        '--output-na-placeholder',
        dest='outtmpl_na_placeholder', metavar='TEXT', default='NA',
        help=('Placeholder for unavailable fields in --output (default: "%default")'))
>>>>>>> fbc66e3a
    filesystem.add_option(
        "--autonumber-size",
        dest="autonumber_size",
        metavar="NUMBER",
        type=int,
        help=optparse.SUPPRESS_HELP,
    )
    filesystem.add_option(
        "--autonumber-start",
        dest="autonumber_start",
        metavar="NUMBER",
        default=1,
        type=int,
        help=optparse.SUPPRESS_HELP,
    )
    filesystem.add_option(
        "--restrict-filenames",
        action="store_true",
        dest="restrictfilenames",
        default=False,
        help='Restrict filenames to only ASCII characters, and avoid "&" and spaces in filenames',
    )
    filesystem.add_option(
        "--no-restrict-filenames",
        action="store_false",
        dest="restrictfilenames",
        help='Allow Unicode characters, "&" and spaces in filenames (default)',
    )
    filesystem.add_option(
        "--windows-filenames",
        action="store_true",
        dest="windowsfilenames",
        default=False,
        help="Force filenames to be Windows-compatible",
    )
    filesystem.add_option(
        "--no-windows-filenames",
        action="store_false",
        dest="windowsfilenames",
        help="Make filenames Windows-compatible only if using Windows (default)",
    )
    filesystem.add_option(
        "--trim-filenames",
        "--trim-file-names",
        metavar="LENGTH",
        dest="trim_file_name",
        default=0,
        type=int,
        help="Limit the filename length (excluding extension) to the specified number of characters",
    )
    filesystem.add_option(
        "-w",
        "--no-overwrites",
        action="store_false",
        dest="overwrites",
        default=None,
        help="Do not overwrite any files",
    )
    filesystem.add_option(
        "--force-overwrites",
        "--yes-overwrites",
        action="store_true",
        dest="overwrites",
        help="Overwrite all video and metadata files. This option includes --no-continue",
    )
    filesystem.add_option(
        "--no-force-overwrites",
        action="store_const",
        dest="overwrites",
        const=None,
        help="Do not overwrite the video, but overwrite related files (default)",
    )
    filesystem.add_option(
        "-c",
        "--continue",
        action="store_true",
        dest="continue_dl",
        default=True,
        help="Resume partially downloaded files/fragments (default)",
    )
    filesystem.add_option(
        "--no-continue",
        action="store_false",
        dest="continue_dl",
        help=(
            "Do not resume partially downloaded fragments. "
            "If the file is not fragmented, restart download of the entire file"
        ),
    )
    filesystem.add_option(
        "--part",
        action="store_false",
        dest="nopart",
        default=False,
        help="Use .part files instead of writing directly into output file (default)",
    )
    filesystem.add_option(
        "--no-part",
        action="store_true",
        dest="nopart",
        help="Do not use .part files - write directly into output file",
    )
    filesystem.add_option(
        "--mtime",
        action="store_true",
        dest="updatetime",
        default=True,
        help="Use the Last-modified header to set the file modification time (default)",
    )
    filesystem.add_option(
        "--no-mtime",
        action="store_false",
        dest="updatetime",
        help="Do not use the Last-modified header to set the file modification time",
    )
    filesystem.add_option(
        "--write-description",
        action="store_true",
        dest="writedescription",
        default=False,
        help="Write video description to a .description file",
    )
    filesystem.add_option(
        "--no-write-description",
        action="store_false",
        dest="writedescription",
        help="Do not write video description (default)",
    )
    filesystem.add_option(
        "--write-info-json",
        action="store_true",
        dest="writeinfojson",
        default=None,
        help="Write video metadata to a .info.json file (this may contain personal information)",
    )
    filesystem.add_option(
        "--no-write-info-json",
        action="store_false",
        dest="writeinfojson",
        help="Do not write video metadata (default)",
    )
    filesystem.add_option(
        "--write-annotations",
        action="store_true",
        dest="writeannotations",
        default=False,
        help=optparse.SUPPRESS_HELP,
    )
    filesystem.add_option(
        "--no-write-annotations",
        action="store_false",
        dest="writeannotations",
        help=optparse.SUPPRESS_HELP,
    )
    filesystem.add_option(
        "--write-playlist-metafiles",
        action="store_true",
        dest="allow_playlist_files",
        default=None,
        help=(
            "Write playlist metadata in addition to the video metadata "
            "when using --write-info-json, --write-description etc. (default)"
        ),
    )
    filesystem.add_option(
        "--no-write-playlist-metafiles",
        action="store_false",
        dest="allow_playlist_files",
        help="Do not write playlist metadata when using --write-info-json, --write-description etc.",
    )
    filesystem.add_option(
        "--clean-info-json",
        "--clean-infojson",
        action="store_true",
        dest="clean_infojson",
        default=None,
        help=(
<<<<<<< HEAD
            "Remove some private fields such as filenames from the infojson. "
            "Note that it could still contain some personal information (default)"
        ),
    )
=======
            'Remove some internal metadata such as filenames from the infojson (default)'))
>>>>>>> fbc66e3a
    filesystem.add_option(
        "--no-clean-info-json",
        "--no-clean-infojson",
        action="store_false",
        dest="clean_infojson",
        help="Write all fields to the infojson",
    )
    filesystem.add_option(
        "--write-comments",
        "--get-comments",
        action="store_true",
        dest="getcomments",
        default=False,
        help=(
            "Retrieve video comments to be placed in the infojson. "
            "The comments are fetched even without this option if the extraction is known to be quick (Alias: --get-comments)"
        ),
    )
    filesystem.add_option(
        "--no-write-comments",
        "--no-get-comments",
        action="store_false",
        dest="getcomments",
        help="Do not retrieve video comments unless the extraction is known to be quick (Alias: --no-get-comments)",
    )
    filesystem.add_option(
        "--load-info-json",
        "--load-info",
        dest="load_info_filename",
        metavar="FILE",
        help='JSON file containing the video information (created with the "--write-info-json" option)',
    )
    filesystem.add_option(
        "--cookies",
        dest="cookiefile",
        metavar="FILE",
        help="Netscape formatted file to read cookies from and dump cookie jar in",
    )
    filesystem.add_option(
        "--no-cookies",
        action="store_const",
        const=None,
        dest="cookiefile",
        metavar="FILE",
        help="Do not read/dump cookies from/to file (default)",
    )
    filesystem.add_option(
        "--cookies-from-browser",
        dest="cookiesfrombrowser",
        metavar="BROWSER[+KEYRING][:PROFILE][::CONTAINER]",
        help=(
            "The name of the browser to load cookies from. "
            f'Currently supported browsers are: {", ".join(sorted(SUPPORTED_BROWSERS))}. '
            "Optionally, the KEYRING used for decrypting Chromium cookies on Linux, "
            "the name/path of the PROFILE to load cookies from, "
            'and the CONTAINER name (if Firefox) ("none" for no container) '
<<<<<<< HEAD
            "can be given with their respective seperators. "
            "By default, all containers of the most recently accessed profile are used. "
            f'Currently supported keyrings are: {", ".join(map(str.lower, sorted(SUPPORTED_KEYRINGS)))}'
        ),
    )
=======
            'can be given with their respective separators. '
            'By default, all containers of the most recently accessed profile are used. '
            f'Currently supported keyrings are: {", ".join(map(str.lower, sorted(SUPPORTED_KEYRINGS)))}'))
>>>>>>> fbc66e3a
    filesystem.add_option(
        "--no-cookies-from-browser",
        action="store_const",
        const=None,
        dest="cookiesfrombrowser",
        help="Do not load cookies from browser (default)",
    )
    filesystem.add_option(
        "--cache-dir",
        dest="cachedir",
        default=None,
        metavar="DIR",
        help=(
            "Location in the filesystem where yt-dlp can store some downloaded information "
            "(such as client ids and signatures) permanently. By default ${XDG_CACHE_HOME}/yt-dlp"
        ),
    )
    filesystem.add_option(
        "--no-cache-dir",
        action="store_false",
        dest="cachedir",
        help="Disable filesystem caching",
    )
    filesystem.add_option(
        "--rm-cache-dir",
        action="store_true",
        dest="rm_cachedir",
        help="Delete all filesystem cache files",
    )

    thumbnail = optparse.OptionGroup(parser, "Thumbnail Options")
    thumbnail.add_option(
        "--write-thumbnail",
        action="callback",
        dest="writethumbnail",
        default=False,
        # Should override --no-write-thumbnail, but not --write-all-thumbnail
        callback=lambda option, _, __, parser: setattr(
            parser.values, option.dest, getattr(parser.values, option.dest) or True
        ),
        help="Write thumbnail image to disk",
    )
    thumbnail.add_option(
        "--no-write-thumbnail",
        action="store_false",
        dest="writethumbnail",
        help="Do not write thumbnail image to disk (default)",
    )
    thumbnail.add_option(
        "--write-all-thumbnails",
        action="store_const",
        dest="writethumbnail",
        const="all",
        help="Write all thumbnail image formats to disk",
    )
    thumbnail.add_option(
        "--list-thumbnails",
        action="store_true",
        dest="list_thumbnails",
        default=False,
        help="List available thumbnails of each video. Simulate unless --no-simulate is used",
    )

    link = optparse.OptionGroup(parser, "Internet Shortcut Options")
    link.add_option(
        "--write-link",
        action="store_true",
        dest="writelink",
        default=False,
        help="Write an internet shortcut file, depending on the current platform (.url, .webloc or .desktop). The URL may be cached by the OS",
    )
    link.add_option(
        "--write-url-link",
        action="store_true",
        dest="writeurllink",
        default=False,
        help="Write a .url Windows internet shortcut. The OS caches the URL based on the file path",
    )
    link.add_option(
        "--write-webloc-link",
        action="store_true",
        dest="writewebloclink",
        default=False,
        help="Write a .webloc macOS internet shortcut",
    )
    link.add_option(
        "--write-desktop-link",
        action="store_true",
        dest="writedesktoplink",
        default=False,
        help="Write a .desktop Linux internet shortcut",
    )

    postproc = optparse.OptionGroup(parser, "Post-Processing Options")
    postproc.add_option(
        "-x",
        "--extract-audio",
        action="store_true",
        dest="extractaudio",
        default=False,
        help="Convert video files to audio-only files (requires ffmpeg and ffprobe)",
    )
    postproc.add_option(
        "--audio-format",
        metavar="FORMAT",
        dest="audioformat",
        default="best",
        help=(
            "Format to convert the audio to when -x is used. "
            f'(currently supported: best (default), {", ".join(sorted(FFmpegExtractAudioPP.SUPPORTED_EXTS))}). '
            "You can specify multiple rules using similar syntax as --remux-video"
        ),
    )
    postproc.add_option(
        "--audio-quality",
        metavar="QUALITY",
        dest="audioquality",
        default="5",
        help=(
            "Specify ffmpeg audio quality to use when converting the audio with -x. "
            "Insert a value between 0 (best) and 10 (worst) for VBR or a specific bitrate like 128K (default %default)"
        ),
    )
    postproc.add_option(
        "--remux-video",
        metavar="FORMAT",
        dest="remuxvideo",
        default=None,
        help=(
            "Remux the video into another container if necessary "
            f'(currently supported: {", ".join(FFmpegVideoRemuxerPP.SUPPORTED_EXTS)}). '
            "If target container does not support the video/audio codec, remuxing will fail. You can specify multiple rules; "
            'e.g. "aac>m4a/mov>mp4/mkv" will remux aac to m4a, mov to mp4 and anything else to mkv'
        ),
    )
    postproc.add_option(
        "--recode-video",
        metavar="FORMAT",
        dest="recodevideo",
        default=None,
        help="Re-encode the video into another format if necessary. The syntax and supported formats are the same as --remux-video",
    )
    postproc.add_option(
        "--postprocessor-args",
        "--ppa",
        metavar="NAME:ARGS",
        dest="postprocessor_args",
        default={},
        type="str",
        action="callback",
        callback=_dict_from_options_callback,
        callback_kwargs={
<<<<<<< HEAD
            "allowed_keys": r"\w+(?:\+\w+)?",
            "default_key": "default-compat",
            "process": shlex.split,
            "multiple_keys": False,
        },
        help=(
            "Give these arguments to the postprocessors. "
=======
            'allowed_keys': r'\w+(?:\+\w+)?',
            'default_key': 'default-compat',
            'process': shlex.split,
            'multiple_keys': False,
        }, help=(
            'Give these arguments to the postprocessors. '
>>>>>>> fbc66e3a
            'Specify the postprocessor/executable name and the arguments separated by a colon ":" '
            "to give the argument to the specified postprocessor/executable. Supported PP are: "
            "Merger, ModifyChapters, SplitChapters, ExtractAudio, VideoRemuxer, VideoConvertor, "
            "Metadata, EmbedSubtitle, EmbedThumbnail, SubtitlesConvertor, ThumbnailsConvertor, "
            "FixupStretched, FixupM4a, FixupM3u8, FixupTimestamp and FixupDuration. "
            "The supported executables are: AtomicParsley, FFmpeg and FFprobe. "
            'You can also specify "PP+EXE:ARGS" to give the arguments to the specified executable '
            "only when being used by the specified postprocessor. Additionally, for ffmpeg/ffprobe, "
            '"_i"/"_o" can be appended to the prefix optionally followed by a number to pass the argument '
            'before the specified input/output file, e.g. --ppa "Merger+ffmpeg_i1:-v quiet". '
            "You can use this option multiple times to give different arguments to different "
            "postprocessors. (Alias: --ppa)"
        ),
    )
    postproc.add_option(
        "-k",
        "--keep-video",
        action="store_true",
        dest="keepvideo",
        default=False,
        help="Keep the intermediate video file on disk after post-processing",
    )
    postproc.add_option(
        "--no-keep-video",
        action="store_false",
        dest="keepvideo",
        help="Delete the intermediate video file after post-processing (default)",
    )
    postproc.add_option(
        "--post-overwrites",
        action="store_false",
        dest="nopostoverwrites",
        help="Overwrite post-processed files (default)",
    )
    postproc.add_option(
        "--no-post-overwrites",
        action="store_true",
        dest="nopostoverwrites",
        default=False,
        help="Do not overwrite post-processed files",
    )
    postproc.add_option(
        "--embed-subs",
        action="store_true",
        dest="embedsubtitles",
        default=False,
        help="Embed subtitles in the video (only for mp4, webm and mkv videos)",
    )
    postproc.add_option(
        "--no-embed-subs",
        action="store_false",
        dest="embedsubtitles",
        help="Do not embed subtitles (default)",
    )
    postproc.add_option(
        "--embed-thumbnail",
        action="store_true",
        dest="embedthumbnail",
        default=False,
        help="Embed thumbnail in the video as cover art",
    )
    postproc.add_option(
        "--no-embed-thumbnail",
        action="store_false",
        dest="embedthumbnail",
        help="Do not embed thumbnail (default)",
    )
    postproc.add_option(
        "--embed-metadata",
        "--add-metadata",
        action="store_true",
        dest="addmetadata",
        default=False,
        help=(
            "Embed metadata to the video file. Also embeds chapters/infojson if present "
            "unless --no-embed-chapters/--no-embed-info-json are used (Alias: --add-metadata)"
        ),
    )
    postproc.add_option(
        "--no-embed-metadata",
        "--no-add-metadata",
        action="store_false",
        dest="addmetadata",
        help="Do not add metadata to file (default) (Alias: --no-add-metadata)",
    )
    postproc.add_option(
        "--embed-chapters",
        "--add-chapters",
        action="store_true",
        dest="addchapters",
        default=None,
        help="Add chapter markers to the video file (Alias: --add-chapters)",
    )
    postproc.add_option(
        "--no-embed-chapters",
        "--no-add-chapters",
        action="store_false",
        dest="addchapters",
        help="Do not add chapter markers (default) (Alias: --no-add-chapters)",
    )
    postproc.add_option(
        "--embed-info-json",
        action="store_true",
        dest="embed_infojson",
        default=None,
        help="Embed the infojson as an attachment to mkv/mka video files",
    )
    postproc.add_option(
        "--no-embed-info-json",
        action="store_false",
        dest="embed_infojson",
        help="Do not embed the infojson as an attachment to the video file",
    )
    postproc.add_option(
        "--metadata-from-title",
        metavar="FORMAT",
        dest="metafromtitle",
        help=optparse.SUPPRESS_HELP,
    )
    postproc.add_option(
        "--parse-metadata",
        metavar="[WHEN:]FROM:TO",
        dest="parse_metadata",
        **when_prefix("pre_process"),
        help=(
            'Parse additional metadata like title/artist from other fields; see "MODIFYING METADATA" for details. '
            'Supported values of "WHEN" are the same as that of --use-postprocessor (default: pre_process)'
        ),
    )
    postproc.add_option(
        "--replace-in-metadata",
        dest="parse_metadata",
        metavar="[WHEN:]FIELDS REGEX REPLACE",
        nargs=3,
        **when_prefix("pre_process"),
        help=(
            "Replace text in a metadata field using the given regex. This option can be used multiple times. "
            'Supported values of "WHEN" are the same as that of --use-postprocessor (default: pre_process)'
        ),
    )
    postproc.add_option(
        "--xattrs",
        "--xattr",
        action="store_true",
        dest="xattrs",
        default=False,
        help="Write metadata to the video file's xattrs (using dublin core and xdg standards)",
    )
    postproc.add_option(
        "--concat-playlist",
        metavar="POLICY",
        dest="concat_playlist",
        default="multi_video",
        choices=("never", "always", "multi_video"),
        help=(
            'Concatenate videos in a playlist. One of "never", "always", or '
            '"multi_video" (default; only when the videos form a single show). '
            "All the video files must have same codecs and number of streams to be concatable. "
            'The "pl_video:" prefix can be used with "--paths" and "--output" to '
            'set the output filename for the concatenated files. See "OUTPUT TEMPLATE" for details'
        ),
    )
    postproc.add_option(
        "--fixup",
        metavar="POLICY",
        dest="fixup",
        default=None,
        choices=("never", "ignore", "warn", "detect_or_warn", "force"),
        help=(
            "Automatically correct known faults of the file. "
            "One of never (do nothing), warn (only emit a warning), "
            "detect_or_warn (the default; fix file if we can, warn otherwise), "
            "force (try fixing even if file already exists)"
        ),
    )
    postproc.add_option(
        "--prefer-avconv",
        "--no-prefer-ffmpeg",
        action="store_false",
        dest="prefer_ffmpeg",
        help=optparse.SUPPRESS_HELP,
    )
    postproc.add_option(
        "--prefer-ffmpeg",
        "--no-prefer-avconv",
        action="store_true",
        dest="prefer_ffmpeg",
        default=True,
        help=optparse.SUPPRESS_HELP,
    )
    postproc.add_option(
        "--ffmpeg-location",
        "--avconv-location",
        metavar="PATH",
        dest="ffmpeg_location",
        help="Location of the ffmpeg binary; either the path to the binary or its containing directory",
    )
    postproc.add_option(
        "--exec",
        metavar="[WHEN:]CMD",
        dest="exec_cmd",
        **when_prefix("after_move"),
        help=(
            'Execute a command, optionally prefixed with when to execute it, separated by a ":". '
            'Supported values of "WHEN" are the same as that of --use-postprocessor (default: after_move). '
<<<<<<< HEAD
            "Same syntax as the output template can be used to pass any field as arguments to the command. "
            'After download, an additional field "filepath" that contains the final path of the downloaded file '
            "is also available, and if no fields are passed, %(filepath,_filename|)q is appended to the end of the command. "
            "This option can be used multiple times"
        ),
    )
=======
            'Same syntax as the output template can be used to pass any field as arguments to the command. '
            'If no fields are passed, %(filepath,_filename|)q is appended to the end of the command. '
            'This option can be used multiple times'))
>>>>>>> fbc66e3a
    postproc.add_option(
        "--no-exec",
        action="store_const",
        dest="exec_cmd",
        const={},
        help="Remove any previously defined --exec",
    )
    postproc.add_option(
        "--exec-before-download",
        metavar="CMD",
        action="append",
        dest="exec_before_dl_cmd",
        help=optparse.SUPPRESS_HELP,
    )
    postproc.add_option(
        "--no-exec-before-download",
        action="store_const",
        dest="exec_before_dl_cmd",
        const=None,
        help=optparse.SUPPRESS_HELP,
    )
    postproc.add_option(
        "--convert-subs",
        "--convert-sub",
        "--convert-subtitles",
        metavar="FORMAT",
        dest="convertsubtitles",
        default=None,
        help=(
<<<<<<< HEAD
            "Convert the subtitles to another format (currently supported: %s) "
            "(Alias: --convert-subtitles)"
            % ", ".join(sorted(FFmpegSubtitlesConvertorPP.SUPPORTED_EXTS))
        ),
    )
=======
            'Convert the subtitles to another format '
            f'(currently supported: {", ".join(sorted(FFmpegSubtitlesConvertorPP.SUPPORTED_EXTS))}). '
            'Use "--convert-subs none" to disable conversion (default) (Alias: --convert-subtitles)'))
>>>>>>> fbc66e3a
    postproc.add_option(
        "--convert-thumbnails",
        metavar="FORMAT",
        dest="convertthumbnails",
        default=None,
        help=(
            "Convert the thumbnails to another format "
            f'(currently supported: {", ".join(sorted(FFmpegThumbnailsConvertorPP.SUPPORTED_EXTS))}). '
<<<<<<< HEAD
            "You can specify multiple rules using similar syntax as --remux-video"
        ),
    )
=======
            'You can specify multiple rules using similar syntax as "--remux-video". '
            'Use "--convert-thumbnails none" to disable conversion (default)'))
>>>>>>> fbc66e3a
    postproc.add_option(
        "--split-chapters",
        "--split-tracks",
        dest="split_chapters",
        action="store_true",
        default=False,
        help=(
            "Split video into multiple files based on internal chapters. "
            'The "chapter:" prefix can be used with "--paths" and "--output" to '
            'set the output filename for the split files. See "OUTPUT TEMPLATE" for details'
        ),
    )
    postproc.add_option(
        "--no-split-chapters",
        "--no-split-tracks",
        dest="split_chapters",
        action="store_false",
        help="Do not split video based on chapters (default)",
    )
    postproc.add_option(
        "--remove-chapters",
        metavar="REGEX",
        dest="remove_chapters",
        action="append",
        help=(
            "Remove chapters whose title matches the given regular expression. "
            "The syntax is the same as --download-sections. This option can be used multiple times"
        ),
    )
    postproc.add_option(
        "--no-remove-chapters",
        dest="remove_chapters",
        action="store_const",
        const=None,
        help="Do not remove any chapters from the file (default)",
    )
    postproc.add_option(
        "--force-keyframes-at-cuts",
        action="store_true",
        dest="force_keyframes_at_cuts",
        default=False,
        help=(
            "Force keyframes at cuts when downloading/splitting/removing sections. "
            "This is slow due to needing a re-encode, but the resulting video may have fewer artifacts around the cuts"
        ),
    )
    postproc.add_option(
        "--no-force-keyframes-at-cuts",
        action="store_false",
        dest="force_keyframes_at_cuts",
        help="Do not force keyframes around the chapters when cutting/splitting (default)",
    )
    _postprocessor_opts_parser = lambda key, val="": (
        *(item.split("=", 1) for item in (val.split(";") if val else [])),
        ("key", remove_end(key, "PP")),
    )
    postproc.add_option(
        "--use-postprocessor",
        metavar="NAME[:ARGS]",
        dest="add_postprocessors",
        default=[],
        type="str",
        action="callback",
        callback=_list_from_options_callback,
        callback_kwargs={
<<<<<<< HEAD
            "delim": None,
            "process": lambda val: dict(_postprocessor_opts_parser(*val.split(":", 1))),
        },
        help=(
            "The (case sensitive) name of plugin postprocessors to be enabled, "
=======
            'delim': None,
            'process': lambda val: dict(_postprocessor_opts_parser(*val.split(':', 1))),
        }, help=(
            'The (case sensitive) name of plugin postprocessors to be enabled, '
>>>>>>> fbc66e3a
            'and (optionally) arguments to be passed to it, separated by a colon ":". '
            'ARGS are a semicolon ";" delimited list of NAME=VALUE. '
            'The "when" argument determines when the postprocessor is invoked. '
            'It can be one of "pre_process" (after video extraction), "after_filter" (after video passes filter), '
            '"video" (after --format; before --print/--output), "before_dl" (before each video download), '
            '"post_process" (after each video download; default), '
            '"after_move" (after moving video file to its final locations), '
            '"after_video" (after downloading and processing all formats of a video), '
            'or "playlist" (at end of playlist). '
            "This option can be used multiple times to add different postprocessors"
        ),
    )

    sponsorblock = optparse.OptionGroup(
        parser,
        "SponsorBlock Options",
        description=(
            "Make chapter entries for, or remove various segments (sponsor, introductions, etc.) "
            "from downloaded YouTube videos using the SponsorBlock API (https://sponsor.ajay.app)"
        ),
    )
    sponsorblock.add_option(
<<<<<<< HEAD
        "--sponsorblock-mark",
        metavar="CATS",
        dest="sponsorblock_mark",
        default=set(),
        action="callback",
        type="str",
        callback=_set_from_options_callback,
        callback_kwargs={
            "allowed_values": SponsorBlockPP.CATEGORIES.keys(),
            "aliases": {"default": ["all"]},
        },
        help=(
            "SponsorBlock categories to create chapters for, separated by commas. "
=======
        '--sponsorblock-mark', metavar='CATS',
        dest='sponsorblock_mark', default=set(), action='callback', type='str',
        callback=_set_from_options_callback, callback_kwargs={
            'allowed_values': SponsorBlockPP.CATEGORIES.keys(),
            'aliases': {'default': ['all']},
        }, help=(
            'SponsorBlock categories to create chapters for, separated by commas. '
>>>>>>> fbc66e3a
            f'Available categories are {", ".join(SponsorBlockPP.CATEGORIES.keys())}, all and default (=all). '
            'You can prefix the category with a "-" to exclude it. See [1] for description of the categories. '
            "E.g. --sponsorblock-mark all,-preview [1] https://wiki.sponsor.ajay.app/w/Segment_Categories"
        ),
    )
    sponsorblock.add_option(
        "--sponsorblock-remove",
        metavar="CATS",
        dest="sponsorblock_remove",
        default=set(),
        action="callback",
        type="str",
        callback=_set_from_options_callback,
        callback_kwargs={
            "allowed_values": set(SponsorBlockPP.CATEGORIES.keys())
            - set(SponsorBlockPP.NON_SKIPPABLE_CATEGORIES.keys()),
            # Note: From https://wiki.sponsor.ajay.app/w/Types:
            # The filler category is very aggressive.
            # It is strongly recommended to not use this in a client by default.
<<<<<<< HEAD
            "aliases": {"default": ["all", "-filler"]},
        },
        help=(
            "SponsorBlock categories to be removed from the video file, separated by commas. "
            "If a category is present in both mark and remove, remove takes precedence. "
            "The syntax and available categories are the same as for --sponsorblock-mark "
=======
            'aliases': {'default': ['all', '-filler']},
        }, help=(
            'SponsorBlock categories to be removed from the video file, separated by commas. '
            'If a category is present in both mark and remove, remove takes precedence. '
            'The syntax and available categories are the same as for --sponsorblock-mark '
>>>>>>> fbc66e3a
            'except that "default" refers to "all,-filler" '
            f'and {", ".join(SponsorBlockPP.NON_SKIPPABLE_CATEGORIES.keys())} are not available'
        ),
    )
    sponsorblock.add_option(
        "--sponsorblock-chapter-title",
        metavar="TEMPLATE",
        default=DEFAULT_SPONSORBLOCK_CHAPTER_TITLE,
        dest="sponsorblock_chapter_title",
        help=(
            "An output template for the title of the SponsorBlock chapters created by --sponsorblock-mark. "
            "The only available fields are start_time, end_time, category, categories, name, category_names. "
            'Defaults to "%default"'
        ),
    )
    sponsorblock.add_option(
        "--no-sponsorblock",
        default=False,
        action="store_true",
        dest="no_sponsorblock",
        help="Disable both --sponsorblock-mark and --sponsorblock-remove",
    )
    sponsorblock.add_option(
        "--sponsorblock-api",
        metavar="URL",
        default="https://sponsor.ajay.app",
        dest="sponsorblock_api",
        help="SponsorBlock API location, defaults to %default",
    )

    sponsorblock.add_option(
        "--sponskrub",
        action="store_true",
        dest="sponskrub",
        default=False,
        help=optparse.SUPPRESS_HELP,
    )
    sponsorblock.add_option(
        "--no-sponskrub",
        action="store_false",
        dest="sponskrub",
        help=optparse.SUPPRESS_HELP,
    )
    sponsorblock.add_option(
        "--sponskrub-cut",
        default=False,
        action="store_true",
        dest="sponskrub_cut",
        help=optparse.SUPPRESS_HELP,
    )
    sponsorblock.add_option(
        "--no-sponskrub-cut",
        action="store_false",
        dest="sponskrub_cut",
        help=optparse.SUPPRESS_HELP,
    )
    sponsorblock.add_option(
        "--sponskrub-force",
        default=False,
        action="store_true",
        dest="sponskrub_force",
        help=optparse.SUPPRESS_HELP,
    )
    sponsorblock.add_option(
        "--no-sponskrub-force",
        action="store_true",
        dest="sponskrub_force",
        help=optparse.SUPPRESS_HELP,
    )
    sponsorblock.add_option(
        "--sponskrub-location",
        metavar="PATH",
        dest="sponskrub_path",
        default="",
        help=optparse.SUPPRESS_HELP,
    )
    sponsorblock.add_option(
        "--sponskrub-args",
        dest="sponskrub_args",
        metavar="ARGS",
        help=optparse.SUPPRESS_HELP,
    )

    extractor = optparse.OptionGroup(parser, "Extractor Options")
    extractor.add_option(
        "--extractor-retries",
        dest="extractor_retries",
        metavar="RETRIES",
        default=3,
        help='Number of retries for known extractor errors (default is %default), or "infinite"',
    )
    extractor.add_option(
        "--allow-dynamic-mpd",
        "--no-ignore-dynamic-mpd",
        action="store_true",
        dest="dynamic_mpd",
        default=True,
        help="Process dynamic DASH manifests (default) (Alias: --no-ignore-dynamic-mpd)",
    )
    extractor.add_option(
        "--ignore-dynamic-mpd",
        "--no-allow-dynamic-mpd",
        action="store_false",
        dest="dynamic_mpd",
        help="Do not process dynamic DASH manifests (Alias: --no-allow-dynamic-mpd)",
    )
    extractor.add_option(
<<<<<<< HEAD
        "--hls-split-discontinuity",
        dest="hls_split_discontinuity",
        action="store_true",
        default=False,
        help="Split HLS playlists to different formats at discontinuities such as ad breaks",
=======
        '--hls-split-discontinuity',
        dest='hls_split_discontinuity', action='store_true', default=False,
        help='Split HLS playlists to different formats at discontinuities such as ad breaks',
>>>>>>> fbc66e3a
    )
    extractor.add_option(
        "--no-hls-split-discontinuity",
        dest="hls_split_discontinuity",
        action="store_false",
        help="Do not split HLS playlists to different formats at discontinuities such as ad breaks (default)",
    )
    _extractor_arg_parser = lambda key, vals="": (
        key.strip().lower().replace("-", "_"),
        [val.replace(r"\,", ",").strip() for val in re.split(r"(?<!\\),", vals)],
    )
    extractor.add_option(
        "--extractor-args",
        metavar="IE_KEY:ARGS",
        dest="extractor_args",
        default={},
        type="str",
        action="callback",
        callback=_dict_from_options_callback,
        callback_kwargs={
<<<<<<< HEAD
            "multiple_keys": False,
            "process": lambda val: dict(
                _extractor_arg_parser(*arg.split("=", 1)) for arg in val.split(";")
            ),
        },
        help=(
=======
            'multiple_keys': False,
            'process': lambda val: dict(
                _extractor_arg_parser(*arg.split('=', 1)) for arg in val.split(';')),
        }, help=(
>>>>>>> fbc66e3a
            'Pass ARGS arguments to the IE_KEY extractor. See "EXTRACTOR ARGUMENTS" for details. '
            "You can use this option multiple times to give arguments for different extractors"
        ),
    )
    extractor.add_option(
        "--youtube-include-dash-manifest",
        "--no-youtube-skip-dash-manifest",
        action="store_true",
        dest="youtube_include_dash_manifest",
        default=True,
        help=optparse.SUPPRESS_HELP,
    )
    extractor.add_option(
        "--youtube-skip-dash-manifest",
        "--no-youtube-include-dash-manifest",
        action="store_false",
        dest="youtube_include_dash_manifest",
        help=optparse.SUPPRESS_HELP,
    )
    extractor.add_option(
        "--youtube-include-hls-manifest",
        "--no-youtube-skip-hls-manifest",
        action="store_true",
        dest="youtube_include_hls_manifest",
        default=True,
        help=optparse.SUPPRESS_HELP,
    )
    extractor.add_option(
        "--youtube-skip-hls-manifest",
        "--no-youtube-include-hls-manifest",
        action="store_false",
        dest="youtube_include_hls_manifest",
        help=optparse.SUPPRESS_HELP,
    )

    parser.add_option_group(general)
    parser.add_option_group(network)
    parser.add_option_group(geo)
    parser.add_option_group(selection)
    parser.add_option_group(downloader)
    parser.add_option_group(filesystem)
    parser.add_option_group(thumbnail)
    parser.add_option_group(link)
    parser.add_option_group(verbosity)
    parser.add_option_group(workarounds)
    parser.add_option_group(video_format)
    parser.add_option_group(subtitles)
    parser.add_option_group(authentication)
    parser.add_option_group(postproc)
    parser.add_option_group(sponsorblock)
    parser.add_option_group(extractor)

    return parser


def _hide_login_info(opts):
    deprecation_warning(
        f'"{__name__}._hide_login_info" is deprecated and may be removed '
        'in a future version. Use "yt_dlp.utils.Config.hide_login_info" instead'
    )
    return Config.hide_login_info(opts)<|MERGE_RESOLUTION|>--- conflicted
+++ resolved
@@ -11,15 +11,15 @@
 from .compat import compat_expanduser
 from .cookies import SUPPORTED_BROWSERS, SUPPORTED_KEYRINGS
 from .downloader.external import list_external_downloaders
-from .postprocessor.ffmpeg import (
+from .postprocessor import (
     FFmpegExtractAudioPP,
     FFmpegMergerPP,
     FFmpegSubtitlesConvertorPP,
     FFmpegThumbnailsConvertorPP,
     FFmpegVideoRemuxerPP,
+    SponsorBlockPP,
 )
 from .postprocessor.modify_chapters import DEFAULT_SPONSORBLOCK_CHAPTER_TITLE
-from .postprocessor.sponsorblock import SponsorBlockPP
 from .update import UPDATE_SOURCES, detect_variant, is_non_updateable
 from .utils import (
     OUTTMPL_TYPES,
@@ -40,16 +40,11 @@
 from .version import CHANNEL, __version__
 
 
-<<<<<<< HEAD
-def parseOpts(overrideArguments=None, ignore_config_files="if_override"):
-    PACKAGE_NAME = "yt-dlp"
-=======
 def parseOpts(overrideArguments=None, ignore_config_files='if_override'):  # noqa: N803
     PACKAGE_NAME = 'yt-dlp'
->>>>>>> fbc66e3a
 
     root = Config(create_parser())
-    if ignore_config_files == "if_override":
+    if ignore_config_files == 'if_override':
         ignore_config_files = overrideArguments is not None
 
     def read_config(*paths):
@@ -61,27 +56,24 @@
     def _load_from_config_dirs(config_dirs):
         for config_dir in config_dirs:
             head, tail = os.path.split(config_dir)
-            assert tail == PACKAGE_NAME or config_dir == os.path.join(
-                compat_expanduser("~"), f".{PACKAGE_NAME}"
-            )
-
-            yield read_config(head, f"{PACKAGE_NAME}.conf")
-            if tail.startswith("."):  # ~/.PACKAGE_NAME
-                yield read_config(head, f"{PACKAGE_NAME}.conf.txt")
-            yield read_config(config_dir, "config")
-            yield read_config(config_dir, "config.txt")
+            assert tail == PACKAGE_NAME or config_dir == os.path.join(compat_expanduser('~'), f'.{PACKAGE_NAME}')
+
+            yield read_config(head, f'{PACKAGE_NAME}.conf')
+            if tail.startswith('.'):  # ~/.PACKAGE_NAME
+                yield read_config(head, f'{PACKAGE_NAME}.conf.txt')
+            yield read_config(config_dir, 'config')
+            yield read_config(config_dir, 'config.txt')
 
     def add_config(label, path=None, func=None):
-        """Adds config and returns whether to continue"""
+        """ Adds config and returns whether to continue """
         if root.parse_known_args()[0].ignoreconfig:
             return False
         elif func:
             assert path is None
             args, current_path = next(
-                filter(None, _load_from_config_dirs(func(PACKAGE_NAME))), (None, None)
-            )
+                filter(None, _load_from_config_dirs(func(PACKAGE_NAME))), (None, None))
         else:
-            current_path = os.path.join(path, "yt-dlp.conf")
+            current_path = os.path.join(path, 'yt-dlp.conf')
             args = Config.read_file(current_path, default=None)
         if args is not None:
             root.append_config(args, current_path, label=label)
@@ -89,21 +81,18 @@
 
     def load_configs():
         yield not ignore_config_files
-        yield add_config("Portable", get_executable_path())
-        yield add_config(
-            "Home",
-            expand_path(root.parse_known_args()[0].paths.get("home", "")).strip(),
-        )
-        yield add_config("User", func=get_user_config_dirs)
-        yield add_config("System", func=get_system_config_dirs)
-
-    opts = optparse.Values({"verbose": True, "print_help": False})
+        yield add_config('Portable', get_executable_path())
+        yield add_config('Home', expand_path(root.parse_known_args()[0].paths.get('home', '')).strip())
+        yield add_config('User', func=get_user_config_dirs)
+        yield add_config('System', func=get_system_config_dirs)
+
+    opts = optparse.Values({'verbose': True, 'print_help': False})
     try:
         try:
             if overrideArguments is not None:
-                root.append_config(overrideArguments, label="Override")
+                root.append_config(overrideArguments, label='Override')
             else:
-                root.append_config(sys.argv[1:], label="Command-line")
+                root.append_config(sys.argv[1:], label='Command-line')
             loaded_all_configs = all(load_configs())
         except ValueError as err:
             raise root.parser.error(err)
@@ -112,17 +101,12 @@
             # If ignoreconfig is found inside the system configuration file,
             # the user configuration is removed
             if root.parse_known_args()[0].ignoreconfig:
-                user_conf = next(
-                    (i for i, conf in enumerate(root.configs) if conf.label == "User"),
-                    None,
-                )
+                user_conf = next((i for i, conf in enumerate(root.configs) if conf.label == 'User'), None)
                 if user_conf is not None:
                     root.configs.pop(user_conf)
 
         try:
-            root.configs[
-                0
-            ].load_configs()  # Resolve any aliases using --config-location
+            root.configs[0].load_configs()  # Resolve any aliases using --config-location
         except ValueError as err:
             raise root.parser.error(err)
 
@@ -135,12 +119,12 @@
         opts.verbose = False
         raise
     finally:
-        verbose = opts.verbose and f"\n{root}".replace("\n| ", "\n[debug] ")[1:]
+        verbose = opts.verbose and f'\n{root}'.replace('\n| ', '\n[debug] ')[1:]
         if verbose:
-            write_string(f"{verbose}\n")
+            write_string(f'{verbose}\n')
         if opts.print_help:
             if verbose:
-                write_string("\n")
+                write_string('\n')
             root.parser.print_help()
     if opts.print_help:
         sys.exit()
@@ -156,35 +140,29 @@
 
     @staticmethod
     def format_option_strings(option):
-        """('-o', '--option') -> -o, --format METAVAR"""
+        """ ('-o', '--option') -> -o, --format METAVAR """
         opts = join_nonempty(
             option._short_opts and option._short_opts[0],
             option._long_opts and option._long_opts[0],
-            delim=", ",
-        )
+            delim=', ')
         if option.takes_value():
-            opts += f" {option.metavar}"
+            opts += f' {option.metavar}'
         return opts
 
 
 class _YoutubeDLOptionParser(optparse.OptionParser):
-<<<<<<< HEAD
-    # optparse is deprecated since python 3.2. So assume a stable interface even for private methods
-    ALIAS_DEST = "_triggered_aliases"
-=======
     # optparse is deprecated since Python 3.2. So assume a stable interface even for private methods
     ALIAS_DEST = '_triggered_aliases'
->>>>>>> fbc66e3a
     ALIAS_TRIGGER_LIMIT = 100
 
     def __init__(self):
         super().__init__(
-            prog="yt-dlp" if detect_variant() == "source" else None,
+            prog='yt-dlp' if detect_variant() == 'source' else None,
             version=__version__,
-            usage="%prog [OPTIONS] URL [URL...]",
-            epilog="See full documentation at  https://github.com/yt-dlp/yt-dlp#readme",
+            usage='%prog [OPTIONS] URL [URL...]',
+            epilog='See full documentation at  https://github.com/yt-dlp/yt-dlp#readme',
             formatter=_YoutubeDLHelpFormatter(),
-            conflict_handler="resolve",
+            conflict_handler='resolve',
         )
         self.set_default(self.ALIAS_DEST, collections.defaultdict(int))
 
@@ -198,12 +176,12 @@
         while self.rargs:
             arg = self.rargs[0]
             try:
-                if arg == "--":
+                if arg == '--':
                     del self.rargs[0]
                     break
-                elif arg.startswith("--"):
+                elif arg.startswith('--'):
                     self._process_long_opt(self.rargs, self.values)
-                elif arg.startswith("-") and arg != "-":
+                elif arg.startswith('-') and arg != '-':
                     self._process_short_opts(self.rargs, self.values)
                 elif self.allow_interspersed_args:
                     self.largs.append(self.rargs.pop(0))
@@ -218,20 +196,12 @@
                     raise
         return self.check_values(self.values, self.largs)
 
-<<<<<<< HEAD
-    def error(self, msg):
-        msg = f"{self.get_prog_name()}: error: {str(msg).strip()}\n"
-        raise optparse.OptParseError(
-            f"{self.get_usage()}\n{msg}" if self.usage else msg
-        )
-=======
     def _generate_error_message(self, msg):
         msg = f'{self.get_prog_name()}: error: {str(msg).strip()}\n'
         return f'{self.get_usage()}\n{msg}' if self.usage else msg
 
     def error(self, msg):
         raise optparse.OptParseError(self._generate_error_message(msg))
->>>>>>> fbc66e3a
 
     def _get_args(self, args):
         return sys.argv[1:] if args is None else list(args)
@@ -247,411 +217,232 @@
 
 
 def create_parser():
-    def _list_from_options_callback(
-        option, opt_str, value, parser, append=True, delim=",", process=str.strip
-    ):
+    def _list_from_options_callback(option, opt_str, value, parser, append=True, delim=',', process=str.strip):
         # append can be True, False or -1 (prepend)
         current = list(getattr(parser.values, option.dest)) if append else []
-        value = list(
-            filter(
-                None,
-                [process(value)] if delim is None else map(process, value.split(delim)),
-            )
-        )
+        value = list(filter(None, [process(value)] if delim is None else map(process, value.split(delim))))
         setattr(
-            parser.values,
-            option.dest,
-            current + value if append is True else value + current,
-        )
+            parser.values, option.dest,
+            current + value if append is True else value + current)
 
     def _set_from_options_callback(
-        option,
-        opt_str,
-        value,
-        parser,
-        allowed_values,
-        delim=",",
-        aliases={},
-        process=lambda x: x.lower().strip(),
-    ):
+            option, opt_str, value, parser, allowed_values, delim=',', aliases={},
+            process=lambda x: x.lower().strip()):
         values = [process(value)] if delim is None else map(process, value.split(delim))
         try:
-            requested = orderedSet_from_options(
-                values,
-                collections.ChainMap(aliases, {"all": allowed_values}),
-                start=getattr(parser.values, option.dest),
-            )
+            requested = orderedSet_from_options(values, collections.ChainMap(aliases, {'all': allowed_values}),
+                                                start=getattr(parser.values, option.dest))
         except ValueError as e:
-            raise optparse.OptionValueError(
-                f"wrong {option.metavar} for {opt_str}: {e.args[0]}"
-            )
+            raise optparse.OptionValueError(f'wrong {option.metavar} for {opt_str}: {e.args[0]}')
 
         setattr(parser.values, option.dest, set(requested))
 
     def _dict_from_options_callback(
-        option,
-        opt_str,
-        value,
-        parser,
-        allowed_keys=r"[\w-]+",
-        delimiter=":",
-        default_key=None,
-        process=None,
-        multiple_keys=True,
-        process_key=str.lower,
-        append=False,
-    ):
+            option, opt_str, value, parser,
+            allowed_keys=r'[\w-]+', delimiter=':', default_key=None, process=None, multiple_keys=True,
+            process_key=str.lower, append=False):
 
         out_dict = dict(getattr(parser.values, option.dest))
         multiple_args = not isinstance(value, str)
         if multiple_keys:
-            allowed_keys = rf"({allowed_keys})(,({allowed_keys}))*"
+            allowed_keys = fr'({allowed_keys})(,({allowed_keys}))*'
         mobj = re.match(
-<<<<<<< HEAD
-            rf"(?i)(?P<keys>{allowed_keys}){delimiter}(?P<val>.*)$",
-            value[0] if multiple_args else value,
-        )
-=======
             fr'(?is)(?P<keys>{allowed_keys}){delimiter}(?P<val>.*)$',
             value[0] if multiple_args else value)
->>>>>>> fbc66e3a
         if mobj is not None:
-            keys, val = mobj.group("keys").split(","), mobj.group("val")
+            keys, val = mobj.group('keys').split(','), mobj.group('val')
             if multiple_args:
                 val = [val, *value[1:]]
         elif default_key is not None:
             keys, val = variadic(default_key), value
         else:
             raise optparse.OptionValueError(
-                f'wrong {opt_str} formatting; it should be {option.metavar}, not "{value}"'
-            )
+                f'wrong {opt_str} formatting; it should be {option.metavar}, not "{value}"')
         try:
             keys = map(process_key, keys) if process_key else keys
             val = process(val) if process else val
         except Exception as err:
-            raise optparse.OptionValueError(f"wrong {opt_str} formatting; {err}")
+            raise optparse.OptionValueError(f'wrong {opt_str} formatting; {err}')
         for key in keys:
             out_dict[key] = [*out_dict.get(key, []), val] if append else val
         setattr(parser.values, option.dest, out_dict)
 
     def when_prefix(default):
         return {
-            "default": {},
-            "type": "str",
-            "action": "callback",
-            "callback": _dict_from_options_callback,
-            "callback_kwargs": {
-                "allowed_keys": "|".join(map(re.escape, POSTPROCESS_WHEN)),
-                "default_key": default,
-                "multiple_keys": False,
-                "append": True,
+            'default': {},
+            'type': 'str',
+            'action': 'callback',
+            'callback': _dict_from_options_callback,
+            'callback_kwargs': {
+                'allowed_keys': '|'.join(map(re.escape, POSTPROCESS_WHEN)),
+                'default_key': default,
+                'multiple_keys': False,
+                'append': True,
             },
         }
 
     parser = _YoutubeDLOptionParser()
-    alias_group = optparse.OptionGroup(parser, "Aliases")
+    alias_group = optparse.OptionGroup(parser, 'Aliases')
     Formatter = string.Formatter()
 
     def _create_alias(option, opt_str, value, parser):
         aliases, opts = value
         try:
-            nargs = len(
-                {
-                    i if f == "" else f
-                    for i, (_, f, _, _) in enumerate(Formatter.parse(opts))
-                    if f is not None
-                }
-            )
+            nargs = len({i if f == '' else f
+                         for i, (_, f, _, _) in enumerate(Formatter.parse(opts)) if f is not None})
             opts.format(*map(str, range(nargs)))  # validate
         except Exception as err:
-            raise optparse.OptionValueError(
-                f"wrong {opt_str} OPTIONS formatting; {err}"
-            )
+            raise optparse.OptionValueError(f'wrong {opt_str} OPTIONS formatting; {err}')
         if alias_group not in parser.option_groups:
             parser.add_option_group(alias_group)
 
-        aliases = (
-            x if x.startswith("-") else f"--{x}"
-            for x in map(str.strip, aliases.split(","))
-        )
+        aliases = (x if x.startswith('-') else f'--{x}' for x in map(str.strip, aliases.split(',')))
         try:
-            args = [f"ARG{i}" for i in range(nargs)]
+            args = [f'ARG{i}' for i in range(nargs)]
             alias_group.add_option(
-                *aliases,
-                nargs=nargs,
-                dest=parser.ALIAS_DEST,
-                type="str" if nargs else None,
-                metavar=" ".join(args),
-                help=opts.format(*args),
-                action="callback",
-                callback=_alias_callback,
-                callback_kwargs={"opts": opts, "nargs": nargs},
-            )
+                *aliases, nargs=nargs, dest=parser.ALIAS_DEST, type='str' if nargs else None,
+                metavar=' '.join(args), help=opts.format(*args), action='callback',
+                callback=_alias_callback, callback_kwargs={'opts': opts, 'nargs': nargs})
         except Exception as err:
-            raise optparse.OptionValueError(f"wrong {opt_str} formatting; {err}")
+            raise optparse.OptionValueError(f'wrong {opt_str} formatting; {err}')
 
     def _alias_callback(option, opt_str, value, parser, opts, nargs):
         counter = getattr(parser.values, option.dest)
         counter[opt_str] += 1
         if counter[opt_str] > parser.ALIAS_TRIGGER_LIMIT:
-            raise optparse.OptionValueError(
-                f"Alias {opt_str} exceeded invocation limit"
-            )
+            raise optparse.OptionValueError(f'Alias {opt_str} exceeded invocation limit')
         if nargs == 1:
             value = [value]
         assert (nargs == 0 and value is None) or len(value) == nargs
         parser.rargs[:0] = shlex.split(
-            opts if value is None else opts.format(*map(shlex.quote, value))
-        )
-
-    general = optparse.OptionGroup(parser, "General Options")
-    general.add_option(
-        "-h",
-        "--help",
-        dest="print_help",
-        action="store_true",
-        help="Print this help text and exit",
-    )
-    general.add_option(
-        "--version", action="version", help="Print program version and exit"
-    )
-    general.add_option(
-<<<<<<< HEAD
-        "-U",
-        "--update",
-        action="store_true",
-        dest="update_self",
-=======
+            opts if value is None else opts.format(*map(shlex.quote, value)))
+
+    general = optparse.OptionGroup(parser, 'General Options')
+    general.add_option(
+        '-h', '--help', dest='print_help', action='store_true',
+        help='Print this help text and exit')
+    general.add_option(
+        '--version',
+        action='version',
+        help='Print program version and exit')
+    general.add_option(
         '-U', '--update',
         action='store_const', dest='update_self', const=CHANNEL,
->>>>>>> fbc66e3a
         help=format_field(
-            is_non_updateable(),
-            None,
-            "Check if updates are available. %s",
-            default=f"Update this program to the latest {CHANNEL} version",
-        ),
-    )
-    general.add_option(
-        "--no-update",
-        action="store_false",
-        dest="update_self",
-        help="Do not check for updates (default)",
-    )
-    general.add_option(
-        "--update-to",
-        action="store",
-        dest="update_self",
-        metavar="[CHANNEL]@[TAG]",
-        help=(
-<<<<<<< HEAD
-            "Upgrade/downgrade to a specific version. CHANNEL and TAG defaults to "
-            f'"{CHANNEL}" and "latest" respectively if omitted; See "UPDATE" for details. '
-            f'Supported channels: {", ".join(UPDATE_SOURCES)}'
-        ),
-    )
-=======
+            is_non_updateable(), None, 'Check if updates are available. %s',
+            default=f'Update this program to the latest {CHANNEL} version'))
+    general.add_option(
+        '--no-update',
+        action='store_false', dest='update_self',
+        help='Do not check for updates (default)')
+    general.add_option(
+        '--update-to',
+        action='store', dest='update_self', metavar='[CHANNEL]@[TAG]',
+        help=(
             'Upgrade/downgrade to a specific version. CHANNEL can be a repository as well. '
             f'CHANNEL and TAG default to "{CHANNEL.partition("@")[0]}" and "latest" respectively if omitted; '
             f'See "UPDATE" for details. Supported channels: {", ".join(UPDATE_SOURCES)}'))
->>>>>>> fbc66e3a
-    general.add_option(
-        "-i",
-        "--ignore-errors",
-        action="store_true",
-        dest="ignoreerrors",
-        help="Ignore download and postprocessing errors. The download will be considered successful even if the postprocessing fails",
-    )
-    general.add_option(
-        "--no-abort-on-error",
-        action="store_const",
-        dest="ignoreerrors",
-        const="only_download",
-        help="Continue with next video on download errors; e.g. to skip unavailable videos in a playlist (default)",
-    )
-    general.add_option(
-        "--abort-on-error",
-        "--no-ignore-errors",
-        action="store_false",
-        dest="ignoreerrors",
-        help="Abort downloading of further videos if an error occurs (Alias: --no-ignore-errors)",
-    )
-    general.add_option(
-        "--dump-user-agent",
-        action="store_true",
-        dest="dump_user_agent",
-        default=False,
-        help="Display the current user-agent and exit",
-    )
-    general.add_option(
-        "--list-extractors",
-        action="store_true",
-        dest="list_extractors",
-        default=False,
-        help="List all supported extractors and exit",
-    )
-    general.add_option(
-        "--extractor-descriptions",
-        action="store_true",
-        dest="list_extractor_descriptions",
-        default=False,
-        help="Output descriptions of all supported extractors and exit",
-    )
-    general.add_option(
-        "--use-extractors",
-        "--ies",
-        action="callback",
-        dest="allowed_extractors",
-        metavar="NAMES",
-        type="str",
-        default=[],
-        callback=_list_from_options_callback,
-        help=(
-            "Extractor names to use separated by commas. "
+    general.add_option(
+        '-i', '--ignore-errors',
+        action='store_true', dest='ignoreerrors',
+        help='Ignore download and postprocessing errors. The download will be considered successful even if the postprocessing fails')
+    general.add_option(
+        '--no-abort-on-error',
+        action='store_const', dest='ignoreerrors', const='only_download',
+        help='Continue with next video on download errors; e.g. to skip unavailable videos in a playlist (default)')
+    general.add_option(
+        '--abort-on-error', '--no-ignore-errors',
+        action='store_false', dest='ignoreerrors',
+        help='Abort downloading of further videos if an error occurs (Alias: --no-ignore-errors)')
+    general.add_option(
+        '--dump-user-agent',
+        action='store_true', dest='dump_user_agent', default=False,
+        help='Display the current user-agent and exit')
+    general.add_option(
+        '--list-extractors',
+        action='store_true', dest='list_extractors', default=False,
+        help='List all supported extractors and exit')
+    general.add_option(
+        '--extractor-descriptions',
+        action='store_true', dest='list_extractor_descriptions', default=False,
+        help='Output descriptions of all supported extractors and exit')
+    general.add_option(
+        '--use-extractors', '--ies',
+        action='callback', dest='allowed_extractors', metavar='NAMES', type='str',
+        default=[], callback=_list_from_options_callback,
+        help=(
+            'Extractor names to use separated by commas. '
             'You can also use regexes, "all", "default" and "end" (end URL matching); '
             'e.g. --ies "holodex.*,end,youtube". '
             'Prefix the name with a "-" to exclude it, e.g. --ies default,-generic. '
-            "Use --list-extractors for a list of extractor names. (Alias: --ies)"
-        ),
-    )
-    general.add_option(
-        "--force-generic-extractor",
-        action="store_true",
-        dest="force_generic_extractor",
-        default=False,
-        help=optparse.SUPPRESS_HELP,
-    )
-    general.add_option(
-        "--default-search",
-        dest="default_search",
-        metavar="PREFIX",
-        help=(
-            "Use this prefix for unqualified URLs. "
+            'Use --list-extractors for a list of extractor names. (Alias: --ies)'))
+    general.add_option(
+        '--force-generic-extractor',
+        action='store_true', dest='force_generic_extractor', default=False,
+        help=optparse.SUPPRESS_HELP)
+    general.add_option(
+        '--default-search',
+        dest='default_search', metavar='PREFIX',
+        help=(
+            'Use this prefix for unqualified URLs. '
             'E.g. "gvsearch2:python" downloads two videos from google videos for the search term "python". '
             'Use the value "auto" to let yt-dlp guess ("auto_warning" to emit a warning when guessing). '
             '"error" just throws an error. The default value "fixup_error" repairs broken URLs, '
-            "but emits an error if this is not possible instead of searching"
-        ),
-    )
-    general.add_option(
-        "--ignore-config",
-        "--no-config",
-        action="store_true",
-        dest="ignoreconfig",
-        help=(
-<<<<<<< HEAD
-            "Don't load any more configuration files except those given by --config-locations. "
-            "For backward compatibility, if this option is found inside the system configuration file, the user configuration is not loaded. "
-            "(Alias: --no-config)"
-        ),
-    )
-=======
+            'but emits an error if this is not possible instead of searching'))
+    general.add_option(
+        '--ignore-config', '--no-config',
+        action='store_true', dest='ignoreconfig',
+        help=(
             'Don\'t load any more configuration files except those given to --config-locations. '
             'For backward compatibility, if this option is found inside the system configuration file, the user configuration is not loaded. '
             '(Alias: --no-config)'))
->>>>>>> fbc66e3a
-    general.add_option(
-        "--no-config-locations",
-        action="store_const",
-        dest="config_locations",
-        const=[],
-        help=(
-            "Do not load any custom configuration files (default). When given inside a "
-            "configuration file, ignore all previous --config-locations defined in the current file"
-        ),
-    )
-    general.add_option(
-        "--config-locations",
-        dest="config_locations",
-        metavar="PATH",
-        action="append",
-        help=(
-            "Location of the main configuration file; either the path to the config or its containing directory "
-            '("-" for stdin). Can be used multiple times and inside other configuration files'
-        ),
-    )
-    general.add_option(
-        "--flat-playlist",
-        action="store_const",
-        dest="extract_flat",
-        const="in_playlist",
-        default=False,
-        help="Do not extract the videos of a playlist, only list them",
-    )
-    general.add_option(
-<<<<<<< HEAD
-        "--no-flat-playlist",
-        action="store_false",
-        dest="extract_flat",
-        help="Extract the videos of a playlist",
-    )
-=======
+    general.add_option(
+        '--no-config-locations',
+        action='store_const', dest='config_locations', const=[],
+        help=(
+            'Do not load any custom configuration files (default). When given inside a '
+            'configuration file, ignore all previous --config-locations defined in the current file'))
+    general.add_option(
+        '--config-locations',
+        dest='config_locations', metavar='PATH', action='append',
+        help=(
+            'Location of the main configuration file; either the path to the config or its containing directory '
+            '("-" for stdin). Can be used multiple times and inside other configuration files'))
+    general.add_option(
+        '--flat-playlist',
+        action='store_const', dest='extract_flat', const='in_playlist', default=False,
+        help='Do not extract the videos of a playlist, only list them')
+    general.add_option(
         '--no-flat-playlist',
         action='store_false', dest='extract_flat',
         help='Fully extract the videos of a playlist (default)')
->>>>>>> fbc66e3a
-    general.add_option(
-        "--live-from-start",
-        action="store_true",
-        dest="live_from_start",
-        help="Download livestreams from the start. Currently only supported for YouTube (Experimental)",
-    )
-    general.add_option(
-        "--no-live-from-start",
-        action="store_false",
-        dest="live_from_start",
-        help="Download livestreams from the current time (default)",
-    )
-    general.add_option(
-        "--wait-for-video",
-        dest="wait_for_video",
-        metavar="MIN[-MAX]",
-        default=None,
-        help=(
-            "Wait for scheduled streams to become available. "
-            "Pass the minimum number of seconds (or range) to wait between retries"
-        ),
-    )
-    general.add_option(
-        "--no-wait-for-video",
-        dest="wait_for_video",
-        action="store_const",
-        const=None,
-        help="Do not wait for scheduled streams (default)",
-    )
-    general.add_option(
-        "--mark-watched",
-        action="store_true",
-        dest="mark_watched",
-        default=False,
-        help="Mark videos watched (even with --simulate)",
-    )
-    general.add_option(
-        "--no-mark-watched",
-        action="store_false",
-        dest="mark_watched",
-        help="Do not mark videos watched (default)",
-    )
-    general.add_option(
-        "--no-colors",
-        "--no-colours",
-        action="store_true",
-        dest="no_color",
-        default=False,
-        help="Do not emit color codes in output (Alias: --no-colours)",
-    )
-    general.add_option(
-<<<<<<< HEAD
-        "--plugin-dirs",
-        metavar="PATH",
-        dest="plugin_dirs",
-        action="append",
-        help=(
-            "Directory to search for plugins. Can be used multiple times to add multiple directories. "
-            'Add "no-default" to disable the default plugin directories'
-        ),
-    )
-=======
+    general.add_option(
+        '--live-from-start',
+        action='store_true', dest='live_from_start',
+        help='Download livestreams from the start. Currently only supported for YouTube (Experimental)')
+    general.add_option(
+        '--no-live-from-start',
+        action='store_false', dest='live_from_start',
+        help='Download livestreams from the current time (default)')
+    general.add_option(
+        '--wait-for-video',
+        dest='wait_for_video', metavar='MIN[-MAX]', default=None,
+        help=(
+            'Wait for scheduled streams to become available. '
+            'Pass the minimum number of seconds (or range) to wait between retries'))
+    general.add_option(
+        '--no-wait-for-video',
+        dest='wait_for_video', action='store_const', const=None,
+        help='Do not wait for scheduled streams (default)')
+    general.add_option(
+        '--mark-watched',
+        action='store_true', dest='mark_watched', default=False,
+        help='Mark videos watched (even with --simulate)')
+    general.add_option(
+        '--no-mark-watched',
+        action='store_false', dest='mark_watched',
+        help='Do not mark videos watched (default)')
+    general.add_option(
         '--no-colors', '--no-colours',
         action='store_const', dest='color', const={
             'stdout': 'no_color',
@@ -673,60 +464,22 @@
             '"no_color" (use non color terminal sequences). '
             'Use "auto-tty" or "no_color-tty" to decide based on terminal support only. '
             'Can be used multiple times'))
->>>>>>> fbc66e3a
-    general.add_option(
-        "--compat-options",
-        metavar="OPTS",
-        dest="compat_opts",
-        default=set(),
-        type="str",
-        action="callback",
-        callback=_set_from_options_callback,
-        callback_kwargs={
-<<<<<<< HEAD
-            "allowed_values": {
-                "filename",
-                "filename-sanitization",
-                "format-sort",
-                "abort-on-error",
-                "format-spec",
-                "no-playlist-metafiles",
-                "multistreams",
-                "no-live-chat",
-                "playlist-index",
-                "list-formats",
-                "no-direct-merge",
-                "no-attach-info-json",
-                "embed-thumbnail-atomicparsley",
-                "no-external-downloader-progress",
-                "embed-metadata",
-                "seperate-video-versions",
-                "no-clean-infojson",
-                "no-keep-subs",
-                "no-certifi",
-                "no-youtube-channel-redirect",
-                "no-youtube-unavailable-videos",
-                "no-youtube-prefer-utc-upload-date",
-            },
-            "aliases": {
-                "youtube-dl": ["all", "-multistreams"],
-                "youtube-dlc": ["all", "-no-youtube-channel-redirect", "-no-live-chat"],
-                "2021": [
-                    "2022",
-                    "no-certifi",
-                    "filename-sanitization",
-                    "no-youtube-prefer-utc-upload-date",
-                ],
-                "2022": ["no-external-downloader-progress"],
-            },
-        },
-        help=(
-            "Options that can help keep compatibility with youtube-dl or youtube-dlc "
-            "configurations by reverting some of the changes made in yt-dlp. "
-            'See "Differences in default behavior" for details'
+
+    general.add_option(
+        '--plugin-dirs',
+        metavar='PATH',
+        dest='plugin_dirs',
+        action='append',
+        help=(
+            'Directory to search for plugins. Can be used multiple times to add multiple directories. '
+            'Add "no-default" to disable the default plugin directories'
         ),
     )
-=======
+    general.add_option(
+        '--compat-options',
+        metavar='OPTS', dest='compat_opts', default=set(), type='str',
+        action='callback', callback=_set_from_options_callback,
+        callback_kwargs={
             'allowed_values': {
                 'filename', 'filename-sanitization', 'format-sort', 'abort-on-error', 'format-spec', 'no-playlist-metafiles',
                 'multistreams', 'no-live-chat', 'playlist-index', 'list-formats', 'no-direct-merge', 'playlist-match-filter',
@@ -745,62 +498,36 @@
             'Options that can help keep compatibility with youtube-dl or youtube-dlc '
             'configurations by reverting some of the changes made in yt-dlp. '
             'See "Differences in default behavior" for details'))
->>>>>>> fbc66e3a
-    general.add_option(
-        "--alias",
-        metavar="ALIASES OPTIONS",
-        dest="_",
-        type="str",
-        nargs=2,
-        action="callback",
-        callback=_create_alias,
+    general.add_option(
+        '--alias', metavar='ALIASES OPTIONS', dest='_', type='str', nargs=2,
+        action='callback', callback=_create_alias,
         help=(
             'Create aliases for an option string. Unless an alias starts with a dash "-", it is prefixed with "--". '
-            "Arguments are parsed according to the Python string formatting mini-language. "
+            'Arguments are parsed according to the Python string formatting mini-language. '
             'E.g. --alias get-audio,-X "-S=aext:{0},abr -x --audio-format {0}" creates options '
             '"--get-audio" and "-X" that takes an argument (ARG0) and expands to '
             '"-S=aext:ARG0,abr -x --audio-format ARG0". All defined aliases are listed in the --help output. '
-            "Alias options can trigger more aliases; so be careful to avoid defining recursive options. "
-            f"As a safety measure, each alias may be triggered a maximum of {_YoutubeDLOptionParser.ALIAS_TRIGGER_LIMIT} times. "
-            "This option can be used multiple times"
-        ),
-    )
-
-    network = optparse.OptionGroup(parser, "Network Options")
+            'Alias options can trigger more aliases; so be careful to avoid defining recursive options. '
+            f'As a safety measure, each alias may be triggered a maximum of {_YoutubeDLOptionParser.ALIAS_TRIGGER_LIMIT} times. '
+            'This option can be used multiple times'))
+
+    network = optparse.OptionGroup(parser, 'Network Options')
     network.add_option(
-        "--proxy",
-        dest="proxy",
-        default=None,
-        metavar="URL",
-        help=(
-            "Use the specified HTTP/HTTPS/SOCKS proxy. To enable SOCKS proxy, specify a proper scheme, "
-            'e.g. socks5://user:pass@127.0.0.1:1080/. Pass in an empty string (--proxy "") for direct connection'
-        ),
+        '--proxy', dest='proxy',
+        default=None, metavar='URL',
+        help=(
+            'Use the specified HTTP/HTTPS/SOCKS proxy. To enable SOCKS proxy, specify a proper scheme, '
+            'e.g. socks5://user:pass@127.0.0.1:1080/. Pass in an empty string (--proxy "") for direct connection'))
+    network.add_option(
+        '--socket-timeout',
+        dest='socket_timeout', type=float, default=None, metavar='SECONDS',
+        help='Time to wait before giving up, in seconds')
+    network.add_option(
+        '--source-address',
+        metavar='IP', dest='source_address', default=None,
+        help='Client-side IP address to bind to',
     )
     network.add_option(
-        "--socket-timeout",
-        dest="socket_timeout",
-        type=float,
-        default=None,
-        metavar="SECONDS",
-        help="Time to wait before giving up, in seconds",
-    )
-    network.add_option(
-        "--source-address",
-        metavar="IP",
-        dest="source_address",
-        default=None,
-        help="Client-side IP address to bind to",
-    )
-    network.add_option(
-<<<<<<< HEAD
-        "-4",
-        "--force-ipv4",
-        action="store_const",
-        const="0.0.0.0",
-        dest="source_address",
-        help="Make all connections via IPv4",
-=======
         '--impersonate',
         metavar='CLIENT[:OS]', dest='impersonate', default=None,
         help=(
@@ -817,77 +544,30 @@
         '-4', '--force-ipv4',
         action='store_const', const='0.0.0.0', dest='source_address',
         help='Make all connections via IPv4',
->>>>>>> fbc66e3a
     )
     network.add_option(
-        "-6",
-        "--force-ipv6",
-        action="store_const",
-        const="::",
-        dest="source_address",
-        help="Make all connections via IPv6",
+        '-6', '--force-ipv6',
+        action='store_const', const='::', dest='source_address',
+        help='Make all connections via IPv6',
     )
     network.add_option(
-<<<<<<< HEAD
-        "--enable-file-urls",
-        action="store_true",
-        dest="enable_file_urls",
-        default=False,
-        help="Enable file:// URLs. This is disabled by default for security reasons.",
-=======
         '--enable-file-urls', action='store_true',
         dest='enable_file_urls', default=False,
         help='Enable file:// URLs. This is disabled by default for security reasons.',
->>>>>>> fbc66e3a
     )
 
-    geo = optparse.OptionGroup(parser, "Geo-restriction")
+    geo = optparse.OptionGroup(parser, 'Geo-restriction')
     geo.add_option(
-        "--geo-verification-proxy",
-        dest="geo_verification_proxy",
-        default=None,
-        metavar="URL",
-        help=(
-            "Use this proxy to verify the IP address for some geo-restricted sites. "
-            "The default proxy specified by --proxy (or none, if the option is not present) is used for the actual downloading"
-        ),
-    )
+        '--geo-verification-proxy',
+        dest='geo_verification_proxy', default=None, metavar='URL',
+        help=(
+            'Use this proxy to verify the IP address for some geo-restricted sites. '
+            'The default proxy specified by --proxy (or none, if the option is not present) is used for the actual downloading'))
     geo.add_option(
-        "--cn-verification-proxy",
-        dest="cn_verification_proxy",
-        default=None,
-        metavar="URL",
-        help=optparse.SUPPRESS_HELP,
-    )
+        '--cn-verification-proxy',
+        dest='cn_verification_proxy', default=None, metavar='URL',
+        help=optparse.SUPPRESS_HELP)
     geo.add_option(
-<<<<<<< HEAD
-        "--geo-bypass",
-        action="store_true",
-        dest="geo_bypass",
-        default=True,
-        help="Bypass geographic restriction via faking X-Forwarded-For HTTP header (default)",
-    )
-    geo.add_option(
-        "--no-geo-bypass",
-        action="store_false",
-        dest="geo_bypass",
-        help="Do not bypass geographic restriction via faking X-Forwarded-For HTTP header",
-    )
-    geo.add_option(
-        "--geo-bypass-country",
-        metavar="CODE",
-        dest="geo_bypass_country",
-        default=None,
-        help="Force bypass geographic restriction with explicitly provided two-letter ISO 3166-2 country code",
-    )
-    geo.add_option(
-        "--geo-bypass-ip-block",
-        metavar="IP_BLOCK",
-        dest="geo_bypass_ip_block",
-        default=None,
-        help="Force bypass geographic restriction with explicitly provided IP block in CIDR notation",
-    )
-=======
         '--xff', metavar='VALUE',
         dest='geo_bypass', default='default',
         help=(
@@ -908,136 +588,76 @@
     geo.add_option(
         '--geo-bypass-ip-block', metavar='IP_BLOCK', dest='geo_bypass',
         help=optparse.SUPPRESS_HELP)
->>>>>>> fbc66e3a
-
-    selection = optparse.OptionGroup(parser, "Video Selection")
-    selection.add_option(
-        "--playlist-start",
-        dest="playliststart",
-        metavar="NUMBER",
-        default=1,
-        type=int,
-        help=optparse.SUPPRESS_HELP,
-    )
-    selection.add_option(
-        "--playlist-end",
-        dest="playlistend",
-        metavar="NUMBER",
-        default=None,
-        type=int,
-        help=optparse.SUPPRESS_HELP,
-    )
-    selection.add_option(
-        "-I",
-        "--playlist-items",
-        dest="playlist_items",
-        metavar="ITEM_SPEC",
-        default=None,
-        help=(
-            "Comma separated playlist_index of the items to download. "
+
+    selection = optparse.OptionGroup(parser, 'Video Selection')
+    selection.add_option(
+        '--playlist-start',
+        dest='playliststart', metavar='NUMBER', default=1, type=int,
+        help=optparse.SUPPRESS_HELP)
+    selection.add_option(
+        '--playlist-end',
+        dest='playlistend', metavar='NUMBER', default=None, type=int,
+        help=optparse.SUPPRESS_HELP)
+    selection.add_option(
+        '-I', '--playlist-items',
+        dest='playlist_items', metavar='ITEM_SPEC', default=None,
+        help=(
+            'Comma separated playlist_index of the items to download. '
             'You can specify a range using "[START]:[STOP][:STEP]". For backward compatibility, START-STOP is also supported. '
-            "Use negative indices to count from the right and negative STEP to download in reverse order. "
-            'E.g. "-I 1:3,7,-5::2" used on a playlist of size 15 will download the items at index 1,2,3,7,11,13,15'
-        ),
-    )
-    selection.add_option(
-        "--match-title", dest="matchtitle", metavar="REGEX", help=optparse.SUPPRESS_HELP
-    )
-    selection.add_option(
-        "--reject-title",
-        dest="rejecttitle",
-        metavar="REGEX",
-        help=optparse.SUPPRESS_HELP,
-    )
-    selection.add_option(
-        "--min-filesize",
-        metavar="SIZE",
-        dest="min_filesize",
-        default=None,
-        help="Abort download if filesize is smaller than SIZE, e.g. 50k or 44.6M",
-    )
-    selection.add_option(
-        "--max-filesize",
-        metavar="SIZE",
-        dest="max_filesize",
-        default=None,
-        help="Abort download if filesize is larger than SIZE, e.g. 50k or 44.6M",
-    )
-    selection.add_option(
-        "--date",
-        metavar="DATE",
-        dest="date",
-        default=None,
-        help=(
-            "Download only videos uploaded on this date. "
+            'Use negative indices to count from the right and negative STEP to download in reverse order. '
+            'E.g. "-I 1:3,7,-5::2" used on a playlist of size 15 will download the items at index 1,2,3,7,11,13,15'))
+    selection.add_option(
+        '--match-title',
+        dest='matchtitle', metavar='REGEX',
+        help=optparse.SUPPRESS_HELP)
+    selection.add_option(
+        '--reject-title',
+        dest='rejecttitle', metavar='REGEX',
+        help=optparse.SUPPRESS_HELP)
+    selection.add_option(
+        '--min-filesize',
+        metavar='SIZE', dest='min_filesize', default=None,
+        help='Abort download if filesize is smaller than SIZE, e.g. 50k or 44.6M')
+    selection.add_option(
+        '--max-filesize',
+        metavar='SIZE', dest='max_filesize', default=None,
+        help='Abort download if filesize is larger than SIZE, e.g. 50k or 44.6M')
+    selection.add_option(
+        '--date',
+        metavar='DATE', dest='date', default=None,
+        help=(
+            'Download only videos uploaded on this date. '
             'The date can be "YYYYMMDD" or in the format [now|today|yesterday][-N[day|week|month|year]]. '
-            'E.g. "--date today-2weeks" downloads only videos uploaded on the same day two weeks ago'
-        ),
-    )
-    selection.add_option(
-        "--datebefore",
-        metavar="DATE",
-        dest="datebefore",
-        default=None,
-        help=(
-            "Download only videos uploaded on or before this date. "
-            "The date formats accepted is the same as --date"
-        ),
-    )
-    selection.add_option(
-        "--dateafter",
-        metavar="DATE",
-        dest="dateafter",
-        default=None,
-        help=(
-            "Download only videos uploaded on or after this date. "
-            "The date formats accepted is the same as --date"
-        ),
-    )
-    selection.add_option(
-        "--min-views",
-        metavar="COUNT",
-        dest="min_views",
-        default=None,
-        type=int,
-        help=optparse.SUPPRESS_HELP,
-    )
-    selection.add_option(
-        "--max-views",
-        metavar="COUNT",
-        dest="max_views",
-        default=None,
-        type=int,
-        help=optparse.SUPPRESS_HELP,
-    )
-    selection.add_option(
-        "--match-filters",
-        metavar="FILTER",
-        dest="match_filter",
-        action="append",
+            'E.g. "--date today-2weeks" downloads only videos uploaded on the same day two weeks ago'))
+    selection.add_option(
+        '--datebefore',
+        metavar='DATE', dest='datebefore', default=None,
+        help=(
+            'Download only videos uploaded on or before this date. '
+            'The date formats accepted is the same as --date'))
+    selection.add_option(
+        '--dateafter',
+        metavar='DATE', dest='dateafter', default=None,
+        help=(
+            'Download only videos uploaded on or after this date. '
+            'The date formats accepted is the same as --date'))
+    selection.add_option(
+        '--min-views',
+        metavar='COUNT', dest='min_views', default=None, type=int,
+        help=optparse.SUPPRESS_HELP)
+    selection.add_option(
+        '--max-views',
+        metavar='COUNT', dest='max_views', default=None, type=int,
+        help=optparse.SUPPRESS_HELP)
+    selection.add_option(
+        '--match-filters',
+        metavar='FILTER', dest='match_filter', action='append',
         help=(
             'Generic video filter. Any "OUTPUT TEMPLATE" field can be compared with a '
             'number or a string using the operators defined in "Filtering Formats". '
-            "You can also simply specify a field to match if the field is present, "
+            'You can also simply specify a field to match if the field is present, '
             'use "!field" to check if the field is not present, and "&" to check multiple conditions. '
             'Use a "\\" to escape "&" or quotes if needed. If used multiple times, '
-<<<<<<< HEAD
-            "the filter matches if atleast one of the conditions are met. E.g. --match-filter "
-            "!is_live --match-filter \"like_count>?100 & description~='(?i)\\bcats \\& dogs\\b'\" "
-            "matches only videos that are not live OR those that have a like count more than 100 "
-            "(or the like field is not available) and also has a description "
-            'that contains the phrase "cats & dogs" (caseless). '
-            'Use "--match-filter -" to interactively ask whether to download each video'
-        ),
-    )
-    selection.add_option(
-        "--no-match-filter",
-        dest="match_filter",
-        action="store_const",
-        const=None,
-        help="Do not use any --match-filter (default)",
-    )
-=======
             'the filter matches if at least one of the conditions is met. E.g. --match-filters '
             '!is_live --match-filters "like_count>?100 & description~=\'(?i)\\bcats \\& dogs\\b\'" '
             'matches only videos that are not live OR those that have a like count more than 100 '
@@ -1048,92 +668,43 @@
         '--no-match-filters',
         dest='match_filter', action='store_const', const=None,
         help='Do not use any --match-filters (default)')
->>>>>>> fbc66e3a
-    selection.add_option(
-        "--break-match-filters",
-        metavar="FILTER",
-        dest="breaking_match_filter",
-        action="append",
-        help='Same as "--match-filters" but stops the download process when a video is rejected',
-    )
-    selection.add_option(
-        "--no-break-match-filters",
-        dest="breaking_match_filter",
-        action="store_const",
-        const=None,
-        help="Do not use any --break-match-filters (default)",
-    )
-    selection.add_option(
-        "--no-playlist",
-        action="store_true",
-        dest="noplaylist",
-        default=False,
-        help="Download only the video, if the URL refers to a video and a playlist",
-    )
-    selection.add_option(
-        "--yes-playlist",
-        action="store_false",
-        dest="noplaylist",
-        help="Download the playlist, if the URL refers to a video and a playlist",
-    )
-    selection.add_option(
-        "--age-limit",
-        metavar="YEARS",
-        dest="age_limit",
-        default=None,
-        type=int,
-        help="Download only videos suitable for the given age",
-    )
-    selection.add_option(
-        "--download-archive",
-        metavar="FILE",
-        dest="download_archive",
-        help="Download only videos not listed in the archive file. Record the IDs of all downloaded videos in it",
-    )
-    selection.add_option(
-<<<<<<< HEAD
-        "--no-download-archive",
-        dest="download_archive",
-        action="store_const",
-        const=None,
-        help="Do not use archive file (default)",
-    )
-=======
+    selection.add_option(
+        '--break-match-filters',
+        metavar='FILTER', dest='breaking_match_filter', action='append',
+        help='Same as "--match-filters" but stops the download process when a video is rejected')
+    selection.add_option(
+        '--no-break-match-filters',
+        dest='breaking_match_filter', action='store_const', const=None,
+        help='Do not use any --break-match-filters (default)')
+    selection.add_option(
+        '--no-playlist',
+        action='store_true', dest='noplaylist', default=False,
+        help='Download only the video, if the URL refers to a video and a playlist')
+    selection.add_option(
+        '--yes-playlist',
+        action='store_false', dest='noplaylist',
+        help='Download the playlist, if the URL refers to a video and a playlist')
+    selection.add_option(
+        '--age-limit',
+        metavar='YEARS', dest='age_limit', default=None, type=int,
+        help='Download only videos suitable for the given age')
+    selection.add_option(
+        '--download-archive', metavar='FILE',
+        dest='download_archive',
+        help='Download only videos not listed in the archive file. Record the IDs of all downloaded videos in it')
+    selection.add_option(
         '--no-download-archive',
         dest='download_archive', action='store_const', const=None,
         help='Do not use archive file (default)')
->>>>>>> fbc66e3a
-    selection.add_option(
-        "--max-downloads",
-        dest="max_downloads",
-        metavar="NUMBER",
-        type=int,
-        default=None,
-        help="Abort after downloading NUMBER files",
-    )
-    selection.add_option(
-        "--break-on-existing",
-        action="store_true",
-        dest="break_on_existing",
-        default=False,
-        help="Stop the download process when encountering a file that is in the archive",
-    )
-    selection.add_option(
-<<<<<<< HEAD
-        "--break-on-reject",
-        action="store_true",
-        dest="break_on_reject",
-        default=False,
-        help=optparse.SUPPRESS_HELP,
-    )
-    selection.add_option(
-        "--break-per-input",
-        action="store_true",
-        dest="break_per_url",
-        default=False,
-        help="Alters --max-downloads, --break-on-existing, --break-match-filter, and autonumber to reset per input URL",
-    )
-=======
+    selection.add_option(
+        '--max-downloads',
+        dest='max_downloads', metavar='NUMBER', type=int, default=None,
+        help='Abort after downloading NUMBER files')
+    selection.add_option(
+        '--break-on-existing',
+        action='store_true', dest='break_on_existing', default=False,
+        help='Stop the download process when encountering a file that is in the archive')
+    selection.add_option(
         '--no-break-on-existing',
         action='store_false', dest='break_on_existing',
         help='Do not stop the download process when encountering a file that is in the archive (default)')
@@ -1145,78 +716,45 @@
         '--break-per-input',
         action='store_true', dest='break_per_url', default=False,
         help='Alters --max-downloads, --break-on-existing, --break-match-filters, and autonumber to reset per input URL')
->>>>>>> fbc66e3a
-    selection.add_option(
-        "--no-break-per-input",
-        action="store_false",
-        dest="break_per_url",
-        help="--break-on-existing and similar options terminates the entire download queue",
-    )
-    selection.add_option(
-        "--skip-playlist-after-errors",
-        metavar="N",
-        dest="skip_playlist_after_errors",
-        default=None,
-        type=int,
-        help="Number of allowed failures until the rest of the playlist is skipped",
-    )
-    selection.add_option(
-        "--include-ads",
-        dest="include_ads",
-        action="store_true",
-        help=optparse.SUPPRESS_HELP,
-    )
-    selection.add_option(
-        "--no-include-ads",
-        dest="include_ads",
-        action="store_false",
-        help=optparse.SUPPRESS_HELP,
-    )
-
-    authentication = optparse.OptionGroup(parser, "Authentication Options")
+    selection.add_option(
+        '--no-break-per-input',
+        action='store_false', dest='break_per_url',
+        help='--break-on-existing and similar options terminates the entire download queue')
+    selection.add_option(
+        '--skip-playlist-after-errors', metavar='N',
+        dest='skip_playlist_after_errors', default=None, type=int,
+        help='Number of allowed failures until the rest of the playlist is skipped')
+    selection.add_option(
+        '--include-ads',
+        dest='include_ads', action='store_true',
+        help=optparse.SUPPRESS_HELP)
+    selection.add_option(
+        '--no-include-ads',
+        dest='include_ads', action='store_false',
+        help=optparse.SUPPRESS_HELP)
+
+    authentication = optparse.OptionGroup(parser, 'Authentication Options')
     authentication.add_option(
-        "-u",
-        "--username",
-        dest="username",
-        metavar="USERNAME",
-        help="Login with this account ID",
-    )
+        '-u', '--username',
+        dest='username', metavar='USERNAME',
+        help='Login with this account ID')
     authentication.add_option(
-        "-p",
-        "--password",
-        dest="password",
-        metavar="PASSWORD",
-        help="Account password. If this option is left out, yt-dlp will ask interactively",
-    )
+        '-p', '--password',
+        dest='password', metavar='PASSWORD',
+        help='Account password. If this option is left out, yt-dlp will ask interactively')
     authentication.add_option(
-        "-2",
-        "--twofactor",
-        dest="twofactor",
-        metavar="TWOFACTOR",
-        help="Two-factor authentication code",
-    )
+        '-2', '--twofactor',
+        dest='twofactor', metavar='TWOFACTOR',
+        help='Two-factor authentication code')
     authentication.add_option(
-        "-n",
-        "--netrc",
-        action="store_true",
-        dest="usenetrc",
-        default=False,
-        help="Use .netrc authentication data",
-    )
+        '-n', '--netrc',
+        action='store_true', dest='usenetrc', default=False,
+        help='Use .netrc authentication data')
     authentication.add_option(
-        "--netrc-location",
-        dest="netrc_location",
-        metavar="PATH",
-        help="Location of .netrc authentication data; either the path or its containing directory. Defaults to ~/.netrc",
-    )
+        '--netrc-location',
+        dest='netrc_location', metavar='PATH',
+        help='Location of .netrc authentication data; either the path or its containing directory. Defaults to ~/.netrc')
     authentication.add_option(
-<<<<<<< HEAD
-        "--video-password",
-        dest="videopassword",
-        metavar="PASSWORD",
-        help="Video password (vimeo, youku)",
-    )
-=======
         '--netrc-cmd',
         dest='netrc_cmd', metavar='NETRC_CMD',
         help='Command to execute to get the credentials for an extractor.')
@@ -1224,676 +762,384 @@
         '--video-password',
         dest='videopassword', metavar='PASSWORD',
         help='Video-specific password')
->>>>>>> fbc66e3a
     authentication.add_option(
-        "--ap-mso",
-        dest="ap_mso",
-        metavar="MSO",
-        help="Adobe Pass multiple-system operator (TV provider) identifier, use --ap-list-mso for a list of available MSOs",
-    )
+        '--ap-mso',
+        dest='ap_mso', metavar='MSO',
+        help='Adobe Pass multiple-system operator (TV provider) identifier, use --ap-list-mso for a list of available MSOs')
     authentication.add_option(
-        "--ap-username",
-        dest="ap_username",
-        metavar="USERNAME",
-        help="Multiple-system operator account login",
-    )
+        '--ap-username',
+        dest='ap_username', metavar='USERNAME',
+        help='Multiple-system operator account login')
     authentication.add_option(
-        "--ap-password",
-        dest="ap_password",
-        metavar="PASSWORD",
-        help="Multiple-system operator account password. If this option is left out, yt-dlp will ask interactively",
-    )
+        '--ap-password',
+        dest='ap_password', metavar='PASSWORD',
+        help='Multiple-system operator account password. If this option is left out, yt-dlp will ask interactively')
     authentication.add_option(
-        "--ap-list-mso",
-        action="store_true",
-        dest="ap_list_mso",
-        default=False,
-        help="List all supported multiple-system operators",
-    )
+        '--ap-list-mso',
+        action='store_true', dest='ap_list_mso', default=False,
+        help='List all supported multiple-system operators')
     authentication.add_option(
-        "--client-certificate",
-        dest="client_certificate",
-        metavar="CERTFILE",
-        help="Path to client certificate file in PEM format. May include the private key",
-    )
+        '--client-certificate',
+        dest='client_certificate', metavar='CERTFILE',
+        help='Path to client certificate file in PEM format. May include the private key')
     authentication.add_option(
-        "--client-certificate-key",
-        dest="client_certificate_key",
-        metavar="KEYFILE",
-        help="Path to private key file for client certificate",
-    )
+        '--client-certificate-key',
+        dest='client_certificate_key', metavar='KEYFILE',
+        help='Path to private key file for client certificate')
     authentication.add_option(
-        "--client-certificate-password",
-        dest="client_certificate_password",
-        metavar="PASSWORD",
-        help="Password for client certificate private key, if encrypted. "
-        "If not provided, and the key is encrypted, yt-dlp will ask interactively",
-    )
-
-    video_format = optparse.OptionGroup(parser, "Video Format Options")
+        '--client-certificate-password',
+        dest='client_certificate_password', metavar='PASSWORD',
+        help='Password for client certificate private key, if encrypted. '
+             'If not provided, and the key is encrypted, yt-dlp will ask interactively')
+
+    video_format = optparse.OptionGroup(parser, 'Video Format Options')
     video_format.add_option(
-        "-f",
-        "--format",
-        action="store",
-        dest="format",
-        metavar="FORMAT",
-        default=None,
-        help='Video format code, see "FORMAT SELECTION" for more details',
-    )
+        '-f', '--format',
+        action='store', dest='format', metavar='FORMAT', default=None,
+        help='Video format code, see "FORMAT SELECTION" for more details')
     video_format.add_option(
-        "-S",
-        "--format-sort",
-        metavar="SORTORDER",
-        dest="format_sort",
-        default=[],
-        type="str",
-        action="callback",
-        callback=_list_from_options_callback,
-        callback_kwargs={"append": -1},
-        help='Sort the formats by the fields given, see "Sorting Formats" for more details',
-    )
+        '-S', '--format-sort', metavar='SORTORDER',
+        dest='format_sort', default=[], type='str', action='callback',
+        callback=_list_from_options_callback, callback_kwargs={'append': -1},
+        help='Sort the formats by the fields given, see "Sorting Formats" for more details')
     video_format.add_option(
-        "--format-sort-force",
-        "--S-force",
-        action="store_true",
-        dest="format_sort_force",
-        metavar="FORMAT",
-        default=False,
-        help=(
-            "Force user specified sort order to have precedence over all fields, "
-            'see "Sorting Formats" for more details (Alias: --S-force)'
-        ),
-    )
+        '--format-sort-force', '--S-force',
+        action='store_true', dest='format_sort_force', metavar='FORMAT', default=False,
+        help=(
+            'Force user specified sort order to have precedence over all fields, '
+            'see "Sorting Formats" for more details (Alias: --S-force)'))
     video_format.add_option(
-        "--no-format-sort-force",
-        action="store_false",
-        dest="format_sort_force",
-        metavar="FORMAT",
-        default=False,
-        help="Some fields have precedence over the user specified sort order (default)",
-    )
+        '--no-format-sort-force',
+        action='store_false', dest='format_sort_force', metavar='FORMAT', default=False,
+        help='Some fields have precedence over the user specified sort order (default)')
     video_format.add_option(
-        "--video-multistreams",
-        action="store_true",
-        dest="allow_multiple_video_streams",
-        default=None,
-        help="Allow multiple video streams to be merged into a single file",
-    )
+        '--video-multistreams',
+        action='store_true', dest='allow_multiple_video_streams', default=None,
+        help='Allow multiple video streams to be merged into a single file')
     video_format.add_option(
-        "--no-video-multistreams",
-        action="store_false",
-        dest="allow_multiple_video_streams",
-        help="Only one video stream is downloaded for each output file (default)",
-    )
+        '--no-video-multistreams',
+        action='store_false', dest='allow_multiple_video_streams',
+        help='Only one video stream is downloaded for each output file (default)')
     video_format.add_option(
-        "--audio-multistreams",
-        action="store_true",
-        dest="allow_multiple_audio_streams",
-        default=None,
-        help="Allow multiple audio streams to be merged into a single file",
-    )
+        '--audio-multistreams',
+        action='store_true', dest='allow_multiple_audio_streams', default=None,
+        help='Allow multiple audio streams to be merged into a single file')
     video_format.add_option(
-        "--no-audio-multistreams",
-        action="store_false",
-        dest="allow_multiple_audio_streams",
-        help="Only one audio stream is downloaded for each output file (default)",
-    )
+        '--no-audio-multistreams',
+        action='store_false', dest='allow_multiple_audio_streams',
+        help='Only one audio stream is downloaded for each output file (default)')
     video_format.add_option(
-        "--all-formats",
-        action="store_const",
-        dest="format",
-        const="all",
-        help=optparse.SUPPRESS_HELP,
-    )
+        '--all-formats',
+        action='store_const', dest='format', const='all',
+        help=optparse.SUPPRESS_HELP)
     video_format.add_option(
-        "--prefer-free-formats",
-        action="store_true",
-        dest="prefer_free_formats",
-        default=False,
-        help=(
-            "Prefer video formats with free containers over non-free ones of same quality. "
-            'Use with "-S ext" to strictly prefer free containers irrespective of quality'
-        ),
-    )
+        '--prefer-free-formats',
+        action='store_true', dest='prefer_free_formats', default=False,
+        help=(
+            'Prefer video formats with free containers over non-free ones of same quality. '
+            'Use with "-S ext" to strictly prefer free containers irrespective of quality'))
     video_format.add_option(
-        "--no-prefer-free-formats",
-        action="store_false",
-        dest="prefer_free_formats",
-        default=False,
-        help="Don't give any special preference to free containers (default)",
-    )
+        '--no-prefer-free-formats',
+        action='store_false', dest='prefer_free_formats', default=False,
+        help="Don't give any special preference to free containers (default)")
     video_format.add_option(
-        "--check-formats",
-        action="store_const",
-        const="selected",
-        dest="check_formats",
-        default=None,
-        help="Make sure formats are selected only from those that are actually downloadable",
-    )
+        '--check-formats',
+        action='store_const', const='selected', dest='check_formats', default=None,
+        help='Make sure formats are selected only from those that are actually downloadable')
     video_format.add_option(
-        "--check-all-formats",
-        action="store_true",
-        dest="check_formats",
-        help="Check all formats for whether they are actually downloadable",
-    )
+        '--check-all-formats',
+        action='store_true', dest='check_formats',
+        help='Check all formats for whether they are actually downloadable')
     video_format.add_option(
-        "--no-check-formats",
-        action="store_false",
-        dest="check_formats",
-        help="Do not check that the formats are actually downloadable",
-    )
+        '--no-check-formats',
+        action='store_false', dest='check_formats',
+        help='Do not check that the formats are actually downloadable')
     video_format.add_option(
-        "-F",
-        "--list-formats",
-        action="store_true",
-        dest="listformats",
-        help="List available formats of each video. Simulate unless --no-simulate is used",
-    )
+        '-F', '--list-formats',
+        action='store_true', dest='listformats',
+        help='List available formats of each video. Simulate unless --no-simulate is used')
     video_format.add_option(
-        "--list-formats-as-table",
-        action="store_true",
-        dest="listformats_table",
-        default=True,
-        help=optparse.SUPPRESS_HELP,
-    )
+        '--list-formats-as-table',
+        action='store_true', dest='listformats_table', default=True,
+        help=optparse.SUPPRESS_HELP)
     video_format.add_option(
-        "--list-formats-old",
-        "--no-list-formats-as-table",
-        action="store_false",
-        dest="listformats_table",
-        help=optparse.SUPPRESS_HELP,
-    )
+        '--list-formats-old', '--no-list-formats-as-table',
+        action='store_false', dest='listformats_table',
+        help=optparse.SUPPRESS_HELP)
     video_format.add_option(
-        "--merge-output-format",
-        action="store",
-        dest="merge_output_format",
-        metavar="FORMAT",
-        default=None,
+        '--merge-output-format',
+        action='store', dest='merge_output_format', metavar='FORMAT', default=None,
         help=(
             'Containers that may be used when merging formats, separated by "/", e.g. "mp4/mkv". '
-            "Ignored if no merge is required. "
-            f'(currently supported: {", ".join(sorted(FFmpegMergerPP.SUPPORTED_EXTS))})'
-        ),
-    )
+            'Ignored if no merge is required. '
+            f'(currently supported: {", ".join(sorted(FFmpegMergerPP.SUPPORTED_EXTS))})'))
     video_format.add_option(
-        "--allow-unplayable-formats",
-        action="store_true",
-        dest="allow_unplayable_formats",
-        default=False,
-        help=optparse.SUPPRESS_HELP,
-    )
+        '--allow-unplayable-formats',
+        action='store_true', dest='allow_unplayable_formats', default=False,
+        help=optparse.SUPPRESS_HELP)
     video_format.add_option(
-        "--no-allow-unplayable-formats",
-        action="store_false",
-        dest="allow_unplayable_formats",
-        help=optparse.SUPPRESS_HELP,
-    )
-
-    subtitles = optparse.OptionGroup(parser, "Subtitle Options")
+        '--no-allow-unplayable-formats',
+        action='store_false', dest='allow_unplayable_formats',
+        help=optparse.SUPPRESS_HELP)
+
+    subtitles = optparse.OptionGroup(parser, 'Subtitle Options')
     subtitles.add_option(
-        "--write-subs",
-        "--write-srt",
-        action="store_true",
-        dest="writesubtitles",
-        default=False,
-        help="Write subtitle file",
-    )
+        '--write-subs', '--write-srt',
+        action='store_true', dest='writesubtitles', default=False,
+        help='Write subtitle file')
     subtitles.add_option(
-        "--no-write-subs",
-        "--no-write-srt",
-        action="store_false",
-        dest="writesubtitles",
-        help="Do not write subtitle file (default)",
-    )
+        '--no-write-subs', '--no-write-srt',
+        action='store_false', dest='writesubtitles',
+        help='Do not write subtitle file (default)')
     subtitles.add_option(
-        "--write-auto-subs",
-        "--write-automatic-subs",
-        action="store_true",
-        dest="writeautomaticsub",
-        default=False,
-        help="Write automatically generated subtitle file (Alias: --write-automatic-subs)",
-    )
+        '--write-auto-subs', '--write-automatic-subs',
+        action='store_true', dest='writeautomaticsub', default=False,
+        help='Write automatically generated subtitle file (Alias: --write-automatic-subs)')
     subtitles.add_option(
-        "--no-write-auto-subs",
-        "--no-write-automatic-subs",
-        action="store_false",
-        dest="writeautomaticsub",
-        default=False,
-        help="Do not write auto-generated subtitles (default) (Alias: --no-write-automatic-subs)",
-    )
+        '--no-write-auto-subs', '--no-write-automatic-subs',
+        action='store_false', dest='writeautomaticsub', default=False,
+        help='Do not write auto-generated subtitles (default) (Alias: --no-write-automatic-subs)')
     subtitles.add_option(
-        "--all-subs",
-        action="store_true",
-        dest="allsubtitles",
-        default=False,
-        help=optparse.SUPPRESS_HELP,
-    )
+        '--all-subs',
+        action='store_true', dest='allsubtitles', default=False,
+        help=optparse.SUPPRESS_HELP)
     subtitles.add_option(
-        "--list-subs",
-        action="store_true",
-        dest="listsubtitles",
-        default=False,
-        help="List available subtitles of each video. Simulate unless --no-simulate is used",
-    )
+        '--list-subs',
+        action='store_true', dest='listsubtitles', default=False,
+        help='List available subtitles of each video. Simulate unless --no-simulate is used')
     subtitles.add_option(
-        "--sub-format",
-        action="store",
-        dest="subtitlesformat",
-        metavar="FORMAT",
-        default="best",
-        help='Subtitle format; accepts formats preference, e.g. "srt" or "ass/srt/best"',
-    )
+        '--sub-format',
+        action='store', dest='subtitlesformat', metavar='FORMAT', default='best',
+        help='Subtitle format; accepts formats preference, e.g. "srt" or "ass/srt/best"')
     subtitles.add_option(
-        "--sub-langs",
-        "--srt-langs",
-        action="callback",
-        dest="subtitleslangs",
-        metavar="LANGS",
-        type="str",
-        default=[],
-        callback=_list_from_options_callback,
+        '--sub-langs', '--srt-langs',
+        action='callback', dest='subtitleslangs', metavar='LANGS', type='str',
+        default=[], callback=_list_from_options_callback,
         help=(
             'Languages of the subtitles to download (can be regex) or "all" separated by commas, e.g. --sub-langs "en.*,ja". '
             'You can prefix the language code with a "-" to exclude it from the requested languages, e.g. --sub-langs all,-live_chat. '
-            "Use --list-subs for a list of available language tags"
-        ),
-    )
-
-    downloader = optparse.OptionGroup(parser, "Download Options")
-    downloader.add_option(
-        "-N",
-        "--concurrent-fragments",
-        dest="concurrent_fragment_downloads",
-        metavar="N",
-        default=1,
-        type=int,
-        help="Number of fragments of a dash/hlsnative video that should be downloaded concurrently (default is %default)",
-    )
-    downloader.add_option(
-        "-r",
-        "--limit-rate",
-        "--rate-limit",
-        dest="ratelimit",
-        metavar="RATE",
-        help="Maximum download rate in bytes per second, e.g. 50K or 4.2M",
-    )
-    downloader.add_option(
-        "--throttled-rate",
-        dest="throttledratelimit",
-        metavar="RATE",
-        help="Minimum download rate in bytes per second below which throttling is assumed and the video data is re-extracted, e.g. 100K",
-    )
-    downloader.add_option(
-        "-R",
-        "--retries",
-        dest="retries",
-        metavar="RETRIES",
-        default=10,
-        help='Number of retries (default is %default), or "infinite"',
-    )
-    downloader.add_option(
-        "--file-access-retries",
-        dest="file_access_retries",
-        metavar="RETRIES",
-        default=3,
-        help='Number of times to retry on file access error (default is %default), or "infinite"',
-    )
-    downloader.add_option(
-        "--fragment-retries",
-        dest="fragment_retries",
-        metavar="RETRIES",
-        default=10,
-        help='Number of retries for a fragment (default is %default), or "infinite" (DASH, hlsnative and ISM)',
-    )
-    downloader.add_option(
-        "--retry-sleep",
-        dest="retry_sleep",
-        metavar="[TYPE:]EXPR",
-        default={},
-        type="str",
-        action="callback",
-        callback=_dict_from_options_callback,
+            'Use --list-subs for a list of available language tags'))
+
+    downloader = optparse.OptionGroup(parser, 'Download Options')
+    downloader.add_option(
+        '-N', '--concurrent-fragments',
+        dest='concurrent_fragment_downloads', metavar='N', default=1, type=int,
+        help='Number of fragments of a dash/hlsnative video that should be downloaded concurrently (default is %default)')
+    downloader.add_option(
+        '-r', '--limit-rate', '--rate-limit',
+        dest='ratelimit', metavar='RATE',
+        help='Maximum download rate in bytes per second, e.g. 50K or 4.2M')
+    downloader.add_option(
+        '--throttled-rate',
+        dest='throttledratelimit', metavar='RATE',
+        help='Minimum download rate in bytes per second below which throttling is assumed and the video data is re-extracted, e.g. 100K')
+    downloader.add_option(
+        '-R', '--retries',
+        dest='retries', metavar='RETRIES', default=10,
+        help='Number of retries (default is %default), or "infinite"')
+    downloader.add_option(
+        '--file-access-retries',
+        dest='file_access_retries', metavar='RETRIES', default=3,
+        help='Number of times to retry on file access error (default is %default), or "infinite"')
+    downloader.add_option(
+        '--fragment-retries',
+        dest='fragment_retries', metavar='RETRIES', default=10,
+        help='Number of retries for a fragment (default is %default), or "infinite" (DASH, hlsnative and ISM)')
+    downloader.add_option(
+        '--retry-sleep',
+        dest='retry_sleep', metavar='[TYPE:]EXPR', default={}, type='str',
+        action='callback', callback=_dict_from_options_callback,
         callback_kwargs={
-            "allowed_keys": "http|fragment|file_access|extractor",
-            "default_key": "http",
-        },
-        help=(
-            "Time to sleep between retries in seconds (optionally) prefixed by the type of retry "
-            "(http (default), fragment, file_access, extractor) to apply the sleep to. "
-            "EXPR can be a number, linear=START[:END[:STEP=1]] or exp=START[:END[:BASE=2]]. "
-            "This option can be used multiple times to set the sleep for the different retry types, "
-            "e.g. --retry-sleep linear=1::2 --retry-sleep fragment:exp=1:20"
-        ),
-    )
-    downloader.add_option(
-        "--skip-unavailable-fragments",
-        "--no-abort-on-unavailable-fragments",
-        action="store_true",
-        dest="skip_unavailable_fragments",
-        default=True,
-        help="Skip unavailable fragments for DASH, hlsnative and ISM downloads (default) (Alias: --no-abort-on-unavailable-fragments)",
-    )
-    downloader.add_option(
-        "--abort-on-unavailable-fragments",
-        "--no-skip-unavailable-fragments",
-        action="store_false",
-        dest="skip_unavailable_fragments",
-        help="Abort download if a fragment is unavailable (Alias: --no-skip-unavailable-fragments)",
-    )
-    downloader.add_option(
-        "--keep-fragments",
-        action="store_true",
-        dest="keep_fragments",
-        default=False,
-        help="Keep downloaded fragments on disk after downloading is finished",
-    )
-    downloader.add_option(
-        "--no-keep-fragments",
-        action="store_false",
-        dest="keep_fragments",
-        help="Delete downloaded fragments after downloading is finished (default)",
-    )
-    downloader.add_option(
-        "--buffer-size",
-        dest="buffersize",
-        metavar="SIZE",
-        default="1024",
-        help="Size of download buffer, e.g. 1024 or 16K (default is %default)",
-    )
-    downloader.add_option(
-        "--resize-buffer",
-        action="store_false",
-        dest="noresizebuffer",
-        help="The buffer size is automatically resized from an initial value of --buffer-size (default)",
-    )
-    downloader.add_option(
-        "--no-resize-buffer",
-        action="store_true",
-        dest="noresizebuffer",
-        default=False,
-        help="Do not automatically adjust the buffer size",
-    )
-    downloader.add_option(
-        "--http-chunk-size",
-        dest="http_chunk_size",
-        metavar="SIZE",
-        default=None,
-        help=(
-            "Size of a chunk for chunk-based HTTP downloading, e.g. 10485760 or 10M (default is disabled). "
-            "May be useful for bypassing bandwidth throttling imposed by a webserver (experimental)"
-        ),
-    )
-    downloader.add_option(
-        "--test",
-        action="store_true",
-        dest="test",
-        default=False,
-        help=optparse.SUPPRESS_HELP,
-    )
-    downloader.add_option(
-        "--playlist-reverse",
-        action="store_true",
-        dest="playlist_reverse",
-        help=optparse.SUPPRESS_HELP,
-    )
-    downloader.add_option(
-        "--no-playlist-reverse",
-        action="store_false",
-        dest="playlist_reverse",
-        help=optparse.SUPPRESS_HELP,
-    )
-    downloader.add_option(
-        "--playlist-random",
-        action="store_true",
-        dest="playlist_random",
-        help="Download playlist videos in random order",
-    )
-    downloader.add_option(
-        "--lazy-playlist",
-        action="store_true",
-        dest="lazy_playlist",
-        help="Process entries in the playlist as they are received. This disables n_entries, --playlist-random and --playlist-reverse",
-    )
-    downloader.add_option(
-        "--no-lazy-playlist",
-        action="store_false",
-        dest="lazy_playlist",
-        help="Process videos in the playlist only after the entire playlist is parsed (default)",
-    )
-    downloader.add_option(
-        "--xattr-set-filesize",
-        dest="xattr_set_filesize",
-        action="store_true",
-        help="Set file xattribute ytdl.filesize with expected file size",
-    )
-    downloader.add_option(
-        "--hls-prefer-native",
-        dest="hls_prefer_native",
-        action="store_true",
-        default=None,
-        help=optparse.SUPPRESS_HELP,
-    )
-    downloader.add_option(
-        "--hls-prefer-ffmpeg",
-        dest="hls_prefer_native",
-        action="store_false",
-        default=None,
-        help=optparse.SUPPRESS_HELP,
-    )
-    downloader.add_option(
-        "--hls-use-mpegts",
-        dest="hls_use_mpegts",
-        action="store_true",
-        default=None,
-        help=(
-            "Use the mpegts container for HLS videos; "
-            "allowing some players to play the video while downloading, "
-            "and reducing the chance of file corruption if download is interrupted. "
-            "This is enabled by default for live streams"
-        ),
-    )
-    downloader.add_option(
-        "--no-hls-use-mpegts",
-        dest="hls_use_mpegts",
-        action="store_false",
-        help=(
-            "Do not use the mpegts container for HLS videos. "
-            "This is default when not downloading live streams"
-        ),
-    )
-    downloader.add_option(
-        "--download-sections",
-        metavar="REGEX",
-        dest="download_ranges",
-        action="append",
-        help=(
-<<<<<<< HEAD
-            "Download only chapters whose title matches the given regular expression. "
-            'Time ranges prefixed by a "*" can also be used in place of chapters to download the specified range. '
-            "Needs ffmpeg. This option can be used multiple times to download multiple sections, "
-            'e.g. --download-sections "*10:15-inf" --download-sections "intro"'
-        ),
-    )
-=======
+            'allowed_keys': 'http|fragment|file_access|extractor',
+            'default_key': 'http',
+        }, help=(
+            'Time to sleep between retries in seconds (optionally) prefixed by the type of retry '
+            '(http (default), fragment, file_access, extractor) to apply the sleep to. '
+            'EXPR can be a number, linear=START[:END[:STEP=1]] or exp=START[:END[:BASE=2]]. '
+            'This option can be used multiple times to set the sleep for the different retry types, '
+            'e.g. --retry-sleep linear=1::2 --retry-sleep fragment:exp=1:20'))
+    downloader.add_option(
+        '--skip-unavailable-fragments', '--no-abort-on-unavailable-fragments',
+        action='store_true', dest='skip_unavailable_fragments', default=True,
+        help='Skip unavailable fragments for DASH, hlsnative and ISM downloads (default) (Alias: --no-abort-on-unavailable-fragments)')
+    downloader.add_option(
+        '--abort-on-unavailable-fragments', '--no-skip-unavailable-fragments',
+        action='store_false', dest='skip_unavailable_fragments',
+        help='Abort download if a fragment is unavailable (Alias: --no-skip-unavailable-fragments)')
+    downloader.add_option(
+        '--keep-fragments',
+        action='store_true', dest='keep_fragments', default=False,
+        help='Keep downloaded fragments on disk after downloading is finished')
+    downloader.add_option(
+        '--no-keep-fragments',
+        action='store_false', dest='keep_fragments',
+        help='Delete downloaded fragments after downloading is finished (default)')
+    downloader.add_option(
+        '--buffer-size',
+        dest='buffersize', metavar='SIZE', default='1024',
+        help='Size of download buffer, e.g. 1024 or 16K (default is %default)')
+    downloader.add_option(
+        '--resize-buffer',
+        action='store_false', dest='noresizebuffer',
+        help='The buffer size is automatically resized from an initial value of --buffer-size (default)')
+    downloader.add_option(
+        '--no-resize-buffer',
+        action='store_true', dest='noresizebuffer', default=False,
+        help='Do not automatically adjust the buffer size')
+    downloader.add_option(
+        '--http-chunk-size',
+        dest='http_chunk_size', metavar='SIZE', default=None,
+        help=(
+            'Size of a chunk for chunk-based HTTP downloading, e.g. 10485760 or 10M (default is disabled). '
+            'May be useful for bypassing bandwidth throttling imposed by a webserver (experimental)'))
+    downloader.add_option(
+        '--test',
+        action='store_true', dest='test', default=False,
+        help=optparse.SUPPRESS_HELP)
+    downloader.add_option(
+        '--playlist-reverse',
+        action='store_true', dest='playlist_reverse',
+        help=optparse.SUPPRESS_HELP)
+    downloader.add_option(
+        '--no-playlist-reverse',
+        action='store_false', dest='playlist_reverse',
+        help=optparse.SUPPRESS_HELP)
+    downloader.add_option(
+        '--playlist-random',
+        action='store_true', dest='playlist_random',
+        help='Download playlist videos in random order')
+    downloader.add_option(
+        '--lazy-playlist',
+        action='store_true', dest='lazy_playlist',
+        help='Process entries in the playlist as they are received. This disables n_entries, --playlist-random and --playlist-reverse')
+    downloader.add_option(
+        '--no-lazy-playlist',
+        action='store_false', dest='lazy_playlist',
+        help='Process videos in the playlist only after the entire playlist is parsed (default)')
+    downloader.add_option(
+        '--xattr-set-filesize',
+        dest='xattr_set_filesize', action='store_true',
+        help='Set file xattribute ytdl.filesize with expected file size')
+    downloader.add_option(
+        '--hls-prefer-native',
+        dest='hls_prefer_native', action='store_true', default=None,
+        help=optparse.SUPPRESS_HELP)
+    downloader.add_option(
+        '--hls-prefer-ffmpeg',
+        dest='hls_prefer_native', action='store_false', default=None,
+        help=optparse.SUPPRESS_HELP)
+    downloader.add_option(
+        '--hls-use-mpegts',
+        dest='hls_use_mpegts', action='store_true', default=None,
+        help=(
+            'Use the mpegts container for HLS videos; '
+            'allowing some players to play the video while downloading, '
+            'and reducing the chance of file corruption if download is interrupted. '
+            'This is enabled by default for live streams'))
+    downloader.add_option(
+        '--no-hls-use-mpegts',
+        dest='hls_use_mpegts', action='store_false',
+        help=(
+            'Do not use the mpegts container for HLS videos. '
+            'This is default when not downloading live streams'))
+    downloader.add_option(
+        '--download-sections',
+        metavar='REGEX', dest='download_ranges', action='append',
+        help=(
             'Download only chapters that match the regular expression. '
             'A "*" prefix denotes time-range instead of chapter. Negative timestamps are calculated from the end. '
             '"*from-url" can be used to download between the "start_time" and "end_time" extracted from the URL. '
             'Needs ffmpeg. This option can be used multiple times to download multiple sections, '
             'e.g. --download-sections "*10:15-inf" --download-sections "intro"'))
->>>>>>> fbc66e3a
-    downloader.add_option(
-        "--downloader",
-        "--external-downloader",
-        dest="external_downloader",
-        metavar="[PROTO:]NAME",
-        default={},
-        type="str",
-        action="callback",
-        callback=_dict_from_options_callback,
+    downloader.add_option(
+        '--downloader', '--external-downloader',
+        dest='external_downloader', metavar='[PROTO:]NAME', default={}, type='str',
+        action='callback', callback=_dict_from_options_callback,
         callback_kwargs={
-<<<<<<< HEAD
-            "allowed_keys": "http|ftp|m3u8|dash|rtsp|rtmp|mms",
-            "default_key": "default",
-            "process": str.strip,
-        },
-        help=(
-            "Name or path of the external downloader to use (optionally) prefixed by "
-            "the protocols (http, ftp, m3u8, dash, rstp, rtmp, mms) to use it for. "
-=======
             'allowed_keys': 'http|ftp|m3u8|dash|rtsp|rtmp|mms',
             'default_key': 'default',
             'process': str.strip,
         }, help=(
             'Name or path of the external downloader to use (optionally) prefixed by '
             'the protocols (http, ftp, m3u8, dash, rstp, rtmp, mms) to use it for. '
->>>>>>> fbc66e3a
             f'Currently supports native, {", ".join(sorted(list_external_downloaders()))}. '
-            "You can use this option multiple times to set different downloaders for different protocols. "
+            'You can use this option multiple times to set different downloaders for different protocols. '
             'E.g. --downloader aria2c --downloader "dash,m3u8:native" will use '
-            "aria2c for http/ftp downloads, and the native downloader for dash/m3u8 downloads "
-            "(Alias: --external-downloader)"
-        ),
-    )
-    downloader.add_option(
-        "--downloader-args",
-        "--external-downloader-args",
-        metavar="NAME:ARGS",
-        dest="external_downloader_args",
-        default={},
-        type="str",
-        action="callback",
-        callback=_dict_from_options_callback,
+            'aria2c for http/ftp downloads, and the native downloader for dash/m3u8 downloads '
+            '(Alias: --external-downloader)'))
+    downloader.add_option(
+        '--downloader-args', '--external-downloader-args',
+        metavar='NAME:ARGS', dest='external_downloader_args', default={}, type='str',
+        action='callback', callback=_dict_from_options_callback,
         callback_kwargs={
-<<<<<<< HEAD
-            "allowed_keys": r"ffmpeg_[io]\d*|%s"
-            % "|".join(map(re.escape, list_external_downloaders())),
-            "default_key": "default",
-            "process": shlex.split,
-        },
-        help=(
-            "Give these arguments to the external downloader. "
-=======
             'allowed_keys': r'ffmpeg_[io]\d*|{}'.format('|'.join(map(re.escape, list_external_downloaders()))),
             'default_key': 'default',
             'process': shlex.split,
         }, help=(
             'Give these arguments to the external downloader. '
->>>>>>> fbc66e3a
             'Specify the downloader name and the arguments separated by a colon ":". '
-            "For ffmpeg, arguments can be passed to different positions using the same syntax as --postprocessor-args. "
-            "You can use this option multiple times to give different arguments to different downloaders "
-            "(Alias: --external-downloader-args)"
-        ),
-    )
-
-    workarounds = optparse.OptionGroup(parser, "Workarounds")
+            'For ffmpeg, arguments can be passed to different positions using the same syntax as --postprocessor-args. '
+            'You can use this option multiple times to give different arguments to different downloaders '
+            '(Alias: --external-downloader-args)'))
+
+    workarounds = optparse.OptionGroup(parser, 'Workarounds')
     workarounds.add_option(
-        "--encoding",
-        dest="encoding",
-        metavar="ENCODING",
-        help="Force the specified encoding (experimental)",
-    )
+        '--encoding',
+        dest='encoding', metavar='ENCODING',
+        help='Force the specified encoding (experimental)')
     workarounds.add_option(
-        "--legacy-server-connect",
-        action="store_true",
-        dest="legacy_server_connect",
-        default=False,
-        help="Explicitly allow HTTPS connection to servers that do not support RFC 5746 secure renegotiation",
-    )
+        '--legacy-server-connect',
+        action='store_true', dest='legacy_server_connect', default=False,
+        help='Explicitly allow HTTPS connection to servers that do not support RFC 5746 secure renegotiation')
     workarounds.add_option(
-        "--no-check-certificates",
-        action="store_true",
-        dest="no_check_certificate",
-        default=False,
-        help="Suppress HTTPS certificate validation",
-    )
+        '--no-check-certificates',
+        action='store_true', dest='no_check_certificate', default=False,
+        help='Suppress HTTPS certificate validation')
     workarounds.add_option(
-        "--prefer-insecure",
-        "--prefer-unsecure",
-        action="store_true",
-        dest="prefer_insecure",
-        help="Use an unencrypted connection to retrieve information about the video (Currently supported only for YouTube)",
-    )
+        '--prefer-insecure', '--prefer-unsecure',
+        action='store_true', dest='prefer_insecure',
+        help='Use an unencrypted connection to retrieve information about the video (Currently supported only for YouTube)')
     workarounds.add_option(
-        "--user-agent", metavar="UA", dest="user_agent", help=optparse.SUPPRESS_HELP
-    )
+        '--user-agent',
+        metavar='UA', dest='user_agent',
+        help=optparse.SUPPRESS_HELP)
     workarounds.add_option(
-        "--referer",
-        metavar="URL",
-        dest="referer",
-        default=None,
-        help=optparse.SUPPRESS_HELP,
-    )
+        '--referer',
+        metavar='URL', dest='referer', default=None,
+        help=optparse.SUPPRESS_HELP)
     workarounds.add_option(
-        "--add-headers",
-        metavar="FIELD:VALUE",
-        dest="headers",
-        default={},
-        type="str",
-        action="callback",
-        callback=_dict_from_options_callback,
-        callback_kwargs={"multiple_keys": False},
+        '--add-headers',
+        metavar='FIELD:VALUE', dest='headers', default={}, type='str',
+        action='callback', callback=_dict_from_options_callback,
+        callback_kwargs={'multiple_keys': False},
         help='Specify a custom HTTP header and its value, separated by a colon ":". You can use this option multiple times',
     )
     workarounds.add_option(
-        "--bidi-workaround",
-        dest="bidi_workaround",
-        action="store_true",
-        help="Work around terminals that lack bidirectional text support. Requires bidiv or fribidi executable in PATH",
-    )
+        '--bidi-workaround',
+        dest='bidi_workaround', action='store_true',
+        help='Work around terminals that lack bidirectional text support. Requires bidiv or fribidi executable in PATH')
     workarounds.add_option(
-        "--sleep-requests",
-        metavar="SECONDS",
-        dest="sleep_interval_requests",
-        type=float,
-        help="Number of seconds to sleep between requests during data extraction",
-    )
+        '--sleep-requests', metavar='SECONDS',
+        dest='sleep_interval_requests', type=float,
+        help='Number of seconds to sleep between requests during data extraction')
     workarounds.add_option(
-        "--sleep-interval",
-        "--min-sleep-interval",
-        metavar="SECONDS",
-        dest="sleep_interval",
-        type=float,
-        help=(
-            "Number of seconds to sleep before each download. "
-            "This is the minimum time to sleep when used along with --max-sleep-interval "
-            "(Alias: --min-sleep-interval)"
-        ),
-    )
+        '--sleep-interval', '--min-sleep-interval', metavar='SECONDS',
+        dest='sleep_interval', type=float,
+        help=(
+            'Number of seconds to sleep before each download. '
+            'This is the minimum time to sleep when used along with --max-sleep-interval '
+            '(Alias: --min-sleep-interval)'))
     workarounds.add_option(
-        "--max-sleep-interval",
-        metavar="SECONDS",
-        dest="max_sleep_interval",
-        type=float,
-        help="Maximum number of seconds to sleep. Can only be used along with --min-sleep-interval",
-    )
+        '--max-sleep-interval', metavar='SECONDS',
+        dest='max_sleep_interval', type=float,
+        help='Maximum number of seconds to sleep. Can only be used along with --min-sleep-interval')
     workarounds.add_option(
-        "--sleep-subtitles",
-        metavar="SECONDS",
-        dest="sleep_interval_subtitles",
-        default=0,
-        type=int,
-        help="Number of seconds to sleep before each subtitle download",
-    )
-
-    verbosity = optparse.OptionGroup(parser, "Verbosity and Simulation Options")
-    verbosity.add_option(
-<<<<<<< HEAD
-        "-q",
-        "--quiet",
-        action="store_true",
-        dest="quiet",
-        default=False,
-        help="Activate quiet mode. If used with --verbose, print the log to stderr",
-    )
-    verbosity.add_option(
-        "--no-warnings",
-        dest="no_warnings",
-        action="store_true",
-        default=False,
-        help="Ignore warnings",
-    )
-=======
+        '--sleep-subtitles', metavar='SECONDS',
+        dest='sleep_interval_subtitles', default=0, type=int,
+        help='Number of seconds to sleep before each subtitle download')
+
+    verbosity = optparse.OptionGroup(parser, 'Verbosity and Simulation Options')
+    verbosity.add_option(
         '-q', '--quiet',
         action='store_true', dest='quiet', default=None,
         help='Activate quiet mode. If used with --verbose, print the log to stderr')
@@ -1905,237 +1151,127 @@
         '--no-warnings',
         dest='no_warnings', action='store_true', default=False,
         help='Ignore warnings')
->>>>>>> fbc66e3a
-    verbosity.add_option(
-        "-s",
-        "--simulate",
-        action="store_true",
-        dest="simulate",
-        default=None,
-        help="Do not download the video and do not write anything to disk",
-    )
-    verbosity.add_option(
-        "--no-simulate",
-        action="store_false",
-        dest="simulate",
-        help="Download the video even if printing/listing options are used",
-    )
-    verbosity.add_option(
-        "--ignore-no-formats-error",
-        action="store_true",
-        dest="ignore_no_formats_error",
-        default=False,
+    verbosity.add_option(
+        '-s', '--simulate',
+        action='store_true', dest='simulate', default=None,
+        help='Do not download the video and do not write anything to disk')
+    verbosity.add_option(
+        '--no-simulate',
+        action='store_false', dest='simulate',
+        help='Download the video even if printing/listing options are used')
+    verbosity.add_option(
+        '--ignore-no-formats-error',
+        action='store_true', dest='ignore_no_formats_error', default=False,
         help=(
             'Ignore "No video formats" error. Useful for extracting metadata '
-            "even if the videos are not actually available for download (experimental)"
-        ),
-    )
-    verbosity.add_option(
-        "--no-ignore-no-formats-error",
-        action="store_false",
-        dest="ignore_no_formats_error",
-        help="Throw error when no downloadable video formats are found (default)",
-    )
-    verbosity.add_option(
-        "--skip-download",
-        "--no-download",
-        action="store_true",
-        dest="skip_download",
-        default=False,
-        help="Do not download the video but write all related files (Alias: --no-download)",
-    )
-    verbosity.add_option(
-        "-O",
-        "--print",
-        metavar="[WHEN:]TEMPLATE",
-        dest="forceprint",
-        **when_prefix("video"),
+            'even if the videos are not actually available for download (experimental)'))
+    verbosity.add_option(
+        '--no-ignore-no-formats-error',
+        action='store_false', dest='ignore_no_formats_error',
+        help='Throw error when no downloadable video formats are found (default)')
+    verbosity.add_option(
+        '--skip-download', '--no-download',
+        action='store_true', dest='skip_download', default=False,
+        help='Do not download the video but write all related files (Alias: --no-download)')
+    verbosity.add_option(
+        '-O', '--print',
+        metavar='[WHEN:]TEMPLATE', dest='forceprint', **when_prefix('video'),
         help=(
             'Field name or output template to print to screen, optionally prefixed with when to print it, separated by a ":". '
             'Supported values of "WHEN" are the same as that of --use-postprocessor (default: video). '
-            "Implies --quiet. Implies --simulate unless --no-simulate or later stages of WHEN are used. "
-            "This option can be used multiple times"
-        ),
-    )
-    verbosity.add_option(
-        "--print-to-file",
-        metavar="[WHEN:]TEMPLATE FILE",
-        dest="print_to_file",
-        nargs=2,
-        **when_prefix("video"),
-        help=(
-            "Append given template to the file. The values of WHEN and TEMPLATE are same as that of --print. "
-            "FILE uses the same syntax as the output template. This option can be used multiple times"
-        ),
-    )
-    verbosity.add_option(
-        "-g",
-        "--get-url",
-        action="store_true",
-        dest="geturl",
-        default=False,
-        help=optparse.SUPPRESS_HELP,
-    )
-    verbosity.add_option(
-        "-e",
-        "--get-title",
-        action="store_true",
-        dest="gettitle",
-        default=False,
-        help=optparse.SUPPRESS_HELP,
-    )
-    verbosity.add_option(
-        "--get-id",
-        action="store_true",
-        dest="getid",
-        default=False,
-        help=optparse.SUPPRESS_HELP,
-    )
-    verbosity.add_option(
-        "--get-thumbnail",
-        action="store_true",
-        dest="getthumbnail",
-        default=False,
-        help=optparse.SUPPRESS_HELP,
-    )
-    verbosity.add_option(
-        "--get-description",
-        action="store_true",
-        dest="getdescription",
-        default=False,
-        help=optparse.SUPPRESS_HELP,
-    )
-    verbosity.add_option(
-        "--get-duration",
-        action="store_true",
-        dest="getduration",
-        default=False,
-        help=optparse.SUPPRESS_HELP,
-    )
-    verbosity.add_option(
-        "--get-filename",
-        action="store_true",
-        dest="getfilename",
-        default=False,
-        help=optparse.SUPPRESS_HELP,
-    )
-    verbosity.add_option(
-        "--get-format",
-        action="store_true",
-        dest="getformat",
-        default=False,
-        help=optparse.SUPPRESS_HELP,
-    )
-    verbosity.add_option(
-<<<<<<< HEAD
-        "-j",
-        "--dump-json",
-        action="store_true",
-        dest="dumpjson",
-        default=False,
-        help='Quiet, but print JSON information for each video. Simulate unless --no-simulate is used. See "OUTPUT TEMPLATE" for a description of available keys',
-    )
-=======
+            'Implies --quiet. Implies --simulate unless --no-simulate or later stages of WHEN are used. '
+            'This option can be used multiple times'))
+    verbosity.add_option(
+        '--print-to-file',
+        metavar='[WHEN:]TEMPLATE FILE', dest='print_to_file', nargs=2, **when_prefix('video'),
+        help=(
+            'Append given template to the file. The values of WHEN and TEMPLATE are same as that of --print. '
+            'FILE uses the same syntax as the output template. This option can be used multiple times'))
+    verbosity.add_option(
+        '-g', '--get-url',
+        action='store_true', dest='geturl', default=False,
+        help=optparse.SUPPRESS_HELP)
+    verbosity.add_option(
+        '-e', '--get-title',
+        action='store_true', dest='gettitle', default=False,
+        help=optparse.SUPPRESS_HELP)
+    verbosity.add_option(
+        '--get-id',
+        action='store_true', dest='getid', default=False,
+        help=optparse.SUPPRESS_HELP)
+    verbosity.add_option(
+        '--get-thumbnail',
+        action='store_true', dest='getthumbnail', default=False,
+        help=optparse.SUPPRESS_HELP)
+    verbosity.add_option(
+        '--get-description',
+        action='store_true', dest='getdescription', default=False,
+        help=optparse.SUPPRESS_HELP)
+    verbosity.add_option(
+        '--get-duration',
+        action='store_true', dest='getduration', default=False,
+        help=optparse.SUPPRESS_HELP)
+    verbosity.add_option(
+        '--get-filename',
+        action='store_true', dest='getfilename', default=False,
+        help=optparse.SUPPRESS_HELP)
+    verbosity.add_option(
+        '--get-format',
+        action='store_true', dest='getformat', default=False,
+        help=optparse.SUPPRESS_HELP)
+    verbosity.add_option(
         '-j', '--dump-json',
         action='store_true', dest='dumpjson', default=False,
         help=(
             'Quiet, but print JSON information for each video. Simulate unless --no-simulate is used. '
             'See "OUTPUT TEMPLATE" for a description of available keys'))
->>>>>>> fbc66e3a
-    verbosity.add_option(
-        "-J",
-        "--dump-single-json",
-        action="store_true",
-        dest="dump_single_json",
-        default=False,
-        help=(
-            "Quiet, but print JSON information for each url or infojson passed. Simulate unless --no-simulate is used. "
-            "If the URL refers to a playlist, the whole playlist information is dumped in a single line"
-        ),
-    )
-    verbosity.add_option(
-        "--print-json",
-        action="store_true",
-        dest="print_json",
-        default=False,
-        help=optparse.SUPPRESS_HELP,
-    )
-    verbosity.add_option(
-        "--force-write-archive",
-        "--force-write-download-archive",
-        "--force-download-archive",
-        action="store_true",
-        dest="force_write_download_archive",
-        default=False,
-        help=(
-            "Force download archive entries to be written as far as no errors occur, "
-            "even if -s or another simulation option is used (Alias: --force-download-archive)"
-        ),
-    )
-    verbosity.add_option(
-        "--newline",
-        action="store_true",
-        dest="progress_with_newline",
-        default=False,
-        help="Output progress bar as new lines",
-    )
-    verbosity.add_option(
-        "--no-progress",
-        action="store_true",
-        dest="noprogress",
-        default=None,
-        help="Do not print progress bar",
-    )
-    verbosity.add_option(
-        "--progress",
-        action="store_false",
-        dest="noprogress",
-        help="Show progress bar, even if in quiet mode",
-    )
-    verbosity.add_option(
-        "--console-title",
-        action="store_true",
-        dest="consoletitle",
-        default=False,
-        help="Display progress in console titlebar",
-    )
-    verbosity.add_option(
-        "--progress-template",
-        metavar="[TYPES:]TEMPLATE",
-        dest="progress_template",
-        default={},
-        type="str",
-        action="callback",
-        callback=_dict_from_options_callback,
+    verbosity.add_option(
+        '-J', '--dump-single-json',
+        action='store_true', dest='dump_single_json', default=False,
+        help=(
+            'Quiet, but print JSON information for each url or infojson passed. Simulate unless --no-simulate is used. '
+            'If the URL refers to a playlist, the whole playlist information is dumped in a single line'))
+    verbosity.add_option(
+        '--print-json',
+        action='store_true', dest='print_json', default=False,
+        help=optparse.SUPPRESS_HELP)
+    verbosity.add_option(
+        '--force-write-archive', '--force-write-download-archive', '--force-download-archive',
+        action='store_true', dest='force_write_download_archive', default=False,
+        help=(
+            'Force download archive entries to be written as far as no errors occur, '
+            'even if -s or another simulation option is used (Alias: --force-download-archive)'))
+    verbosity.add_option(
+        '--newline',
+        action='store_true', dest='progress_with_newline', default=False,
+        help='Output progress bar as new lines')
+    verbosity.add_option(
+        '--no-progress',
+        action='store_true', dest='noprogress', default=None,
+        help='Do not print progress bar')
+    verbosity.add_option(
+        '--progress',
+        action='store_false', dest='noprogress',
+        help='Show progress bar, even if in quiet mode')
+    verbosity.add_option(
+        '--console-title',
+        action='store_true', dest='consoletitle', default=False,
+        help='Display progress in console titlebar')
+    verbosity.add_option(
+        '--progress-template',
+        metavar='[TYPES:]TEMPLATE', dest='progress_template', default={}, type='str',
+        action='callback', callback=_dict_from_options_callback,
         callback_kwargs={
-<<<<<<< HEAD
-            "allowed_keys": "(download|postprocess)(-title)?",
-            "default_key": "download",
-        },
-        help=(
-=======
             'allowed_keys': '(download|postprocess)(-title)?',
             'default_key': 'download',
         }, help=(
->>>>>>> fbc66e3a
             'Template for progress outputs, optionally prefixed with one of "download:" (default), '
             '"download-title:" (the console title), "postprocess:",  or "postprocess-title:". '
             'The video\'s fields are accessible under the "info" key and '
             'the progress attributes are accessible under "progress" key. E.g. '
             # TODO: Document the fields inside "progress"
-            '--console-title --progress-template "download-title:%(info.id)s-%(progress.eta)s"'
-        ),
-    )
-    verbosity.add_option(
-<<<<<<< HEAD
-        "-v",
-        "--verbose",
-        action="store_true",
-        dest="verbose",
-        default=False,
-        help="Print various debugging information",
-    )
-=======
+            '--console-title --progress-template "download-title:%(info.id)s-%(progress.eta)s"'))
+    verbosity.add_option(
         '--progress-delta',
         metavar='SECONDS', action='store', dest='progress_delta', type=float, default=0,
         help='Time between progress output (default: 0)')
@@ -2143,143 +1279,71 @@
         '-v', '--verbose',
         action='store_true', dest='verbose', default=False,
         help='Print various debugging information')
->>>>>>> fbc66e3a
-    verbosity.add_option(
-        "--dump-pages",
-        "--dump-intermediate-pages",
-        action="store_true",
-        dest="dump_intermediate_pages",
-        default=False,
-        help="Print downloaded pages encoded using base64 to debug problems (very verbose)",
-    )
-    verbosity.add_option(
-        "--write-pages",
-        action="store_true",
-        dest="write_pages",
-        default=False,
-        help="Write downloaded intermediary pages to files in the current directory to debug problems",
-    )
-    verbosity.add_option(
-        "--load-pages",
-        action="store_true",
-        dest="load_pages",
-        default=False,
-        help=optparse.SUPPRESS_HELP,
-    )
-    verbosity.add_option(
-        "--youtube-print-sig-code",
-        action="store_true",
-        dest="youtube_print_sig_code",
-        default=False,
-        help=optparse.SUPPRESS_HELP,
-    )
-    verbosity.add_option(
-        "--print-traffic",
-        "--dump-headers",
-        dest="debug_printtraffic",
-        action="store_true",
-        default=False,
-        help="Display sent and read HTTP traffic",
-    )
-    verbosity.add_option(
-        "-C",
-        "--call-home",
-        dest="call_home",
-        action="store_true",
-        default=False,
+    verbosity.add_option(
+        '--dump-pages', '--dump-intermediate-pages',
+        action='store_true', dest='dump_intermediate_pages', default=False,
+        help='Print downloaded pages encoded using base64 to debug problems (very verbose)')
+    verbosity.add_option(
+        '--write-pages',
+        action='store_true', dest='write_pages', default=False,
+        help='Write downloaded intermediary pages to files in the current directory to debug problems')
+    verbosity.add_option(
+        '--load-pages',
+        action='store_true', dest='load_pages', default=False,
+        help=optparse.SUPPRESS_HELP)
+    verbosity.add_option(
+        '--youtube-print-sig-code',
+        action='store_true', dest='youtube_print_sig_code', default=False,
+        help=optparse.SUPPRESS_HELP)
+    verbosity.add_option(
+        '--print-traffic', '--dump-headers',
+        dest='debug_printtraffic', action='store_true', default=False,
+        help='Display sent and read HTTP traffic')
+    verbosity.add_option(
+        '-C', '--call-home',
+        dest='call_home', action='store_true', default=False,
         # help='Contact the yt-dlp server for debugging')
-        help=optparse.SUPPRESS_HELP,
-    )
-    verbosity.add_option(
-        "--no-call-home",
-        dest="call_home",
-        action="store_false",
+        help=optparse.SUPPRESS_HELP)
+    verbosity.add_option(
+        '--no-call-home',
+        dest='call_home', action='store_false',
         # help='Do not contact the yt-dlp server for debugging (default)')
-        help=optparse.SUPPRESS_HELP,
-    )
-
-    filesystem = optparse.OptionGroup(parser, "Filesystem Options")
-    filesystem.add_option(
-        "-a",
-        "--batch-file",
-        dest="batchfile",
-        metavar="FILE",
+        help=optparse.SUPPRESS_HELP)
+
+    filesystem = optparse.OptionGroup(parser, 'Filesystem Options')
+    filesystem.add_option(
+        '-a', '--batch-file',
+        dest='batchfile', metavar='FILE',
         help=(
             'File containing URLs to download ("-" for stdin), one URL per line. '
-            'Lines starting with "#", ";" or "]" are considered as comments and ignored'
-        ),
-    )
-    filesystem.add_option(
-        "--no-batch-file",
-        dest="batchfile",
-        action="store_const",
-        const=None,
-        help="Do not read URLs from batch file (default)",
-    )
-    filesystem.add_option(
-        "--id",
-        default=False,
-        action="store_true",
-        dest="useid",
-        help=optparse.SUPPRESS_HELP,
-    )
-    filesystem.add_option(
-        "-P",
-        "--paths",
-        metavar="[TYPES:]PATH",
-        dest="paths",
-        default={},
-        type="str",
-        action="callback",
-        callback=_dict_from_options_callback,
+            'Lines starting with "#", ";" or "]" are considered as comments and ignored'))
+    filesystem.add_option(
+        '--no-batch-file',
+        dest='batchfile', action='store_const', const=None,
+        help='Do not read URLs from batch file (default)')
+    filesystem.add_option(
+        '--id', default=False,
+        action='store_true', dest='useid', help=optparse.SUPPRESS_HELP)
+    filesystem.add_option(
+        '-P', '--paths',
+        metavar='[TYPES:]PATH', dest='paths', default={}, type='str',
+        action='callback', callback=_dict_from_options_callback,
         callback_kwargs={
-<<<<<<< HEAD
-            "allowed_keys": "home|temp|%s"
-            % "|".join(map(re.escape, OUTTMPL_TYPES.keys())),
-            "default_key": "home",
-        },
-        help=(
-            "The paths where the files should be downloaded. "
-=======
             'allowed_keys': 'home|temp|{}'.format('|'.join(map(re.escape, OUTTMPL_TYPES.keys()))),
             'default_key': 'home',
         }, help=(
             'The paths where the files should be downloaded. '
->>>>>>> fbc66e3a
             'Specify the type of file and the path separated by a colon ":". '
-            "All the same TYPES as --output are supported. "
+            'All the same TYPES as --output are supported. '
             'Additionally, you can also provide "home" (default) and "temp" paths. '
-            "All intermediary files are first downloaded to the temp path and "
-            "then the final files are moved over to the home path after download is finished. "
-            "This option is ignored if --output is an absolute path"
-        ),
-    )
-    filesystem.add_option(
-        "-o",
-        "--output",
-        metavar="[TYPES:]TEMPLATE",
-        dest="outtmpl",
-        default={},
-        type="str",
-        action="callback",
-        callback=_dict_from_options_callback,
+            'All intermediary files are first downloaded to the temp path and '
+            'then the final files are moved over to the home path after download is finished. '
+            'This option is ignored if --output is an absolute path'))
+    filesystem.add_option(
+        '-o', '--output',
+        metavar='[TYPES:]TEMPLATE', dest='outtmpl', default={}, type='str',
+        action='callback', callback=_dict_from_options_callback,
         callback_kwargs={
-<<<<<<< HEAD
-            "allowed_keys": "|".join(map(re.escape, OUTTMPL_TYPES.keys())),
-            "default_key": "default",
-        },
-        help='Output filename template; see "OUTPUT TEMPLATE" for details',
-    )
-    filesystem.add_option(
-        "--output-na-placeholder",
-        dest="outtmpl_na_placeholder",
-        metavar="TEXT",
-        default="NA",
-        help=(
-            'Placeholder for unavailable fields in "OUTPUT TEMPLATE" (default: "%default")'
-        ),
-    )
-=======
             'allowed_keys': '|'.join(map(re.escape, OUTTMPL_TYPES.keys())),
             'default_key': 'default',
         }, help='Output filename template; see "OUTPUT TEMPLATE" for details')
@@ -2287,777 +1351,444 @@
         '--output-na-placeholder',
         dest='outtmpl_na_placeholder', metavar='TEXT', default='NA',
         help=('Placeholder for unavailable fields in --output (default: "%default")'))
->>>>>>> fbc66e3a
-    filesystem.add_option(
-        "--autonumber-size",
-        dest="autonumber_size",
-        metavar="NUMBER",
-        type=int,
-        help=optparse.SUPPRESS_HELP,
-    )
-    filesystem.add_option(
-        "--autonumber-start",
-        dest="autonumber_start",
-        metavar="NUMBER",
-        default=1,
-        type=int,
-        help=optparse.SUPPRESS_HELP,
-    )
-    filesystem.add_option(
-        "--restrict-filenames",
-        action="store_true",
-        dest="restrictfilenames",
-        default=False,
-        help='Restrict filenames to only ASCII characters, and avoid "&" and spaces in filenames',
-    )
-    filesystem.add_option(
-        "--no-restrict-filenames",
-        action="store_false",
-        dest="restrictfilenames",
-        help='Allow Unicode characters, "&" and spaces in filenames (default)',
-    )
-    filesystem.add_option(
-        "--windows-filenames",
-        action="store_true",
-        dest="windowsfilenames",
-        default=False,
-        help="Force filenames to be Windows-compatible",
-    )
-    filesystem.add_option(
-        "--no-windows-filenames",
-        action="store_false",
-        dest="windowsfilenames",
-        help="Make filenames Windows-compatible only if using Windows (default)",
-    )
-    filesystem.add_option(
-        "--trim-filenames",
-        "--trim-file-names",
-        metavar="LENGTH",
-        dest="trim_file_name",
-        default=0,
-        type=int,
-        help="Limit the filename length (excluding extension) to the specified number of characters",
-    )
-    filesystem.add_option(
-        "-w",
-        "--no-overwrites",
-        action="store_false",
-        dest="overwrites",
-        default=None,
-        help="Do not overwrite any files",
-    )
-    filesystem.add_option(
-        "--force-overwrites",
-        "--yes-overwrites",
-        action="store_true",
-        dest="overwrites",
-        help="Overwrite all video and metadata files. This option includes --no-continue",
-    )
-    filesystem.add_option(
-        "--no-force-overwrites",
-        action="store_const",
-        dest="overwrites",
-        const=None,
-        help="Do not overwrite the video, but overwrite related files (default)",
-    )
-    filesystem.add_option(
-        "-c",
-        "--continue",
-        action="store_true",
-        dest="continue_dl",
-        default=True,
-        help="Resume partially downloaded files/fragments (default)",
-    )
-    filesystem.add_option(
-        "--no-continue",
-        action="store_false",
-        dest="continue_dl",
-        help=(
-            "Do not resume partially downloaded fragments. "
-            "If the file is not fragmented, restart download of the entire file"
-        ),
-    )
-    filesystem.add_option(
-        "--part",
-        action="store_false",
-        dest="nopart",
-        default=False,
-        help="Use .part files instead of writing directly into output file (default)",
-    )
-    filesystem.add_option(
-        "--no-part",
-        action="store_true",
-        dest="nopart",
-        help="Do not use .part files - write directly into output file",
-    )
-    filesystem.add_option(
-        "--mtime",
-        action="store_true",
-        dest="updatetime",
-        default=True,
-        help="Use the Last-modified header to set the file modification time (default)",
-    )
-    filesystem.add_option(
-        "--no-mtime",
-        action="store_false",
-        dest="updatetime",
-        help="Do not use the Last-modified header to set the file modification time",
-    )
-    filesystem.add_option(
-        "--write-description",
-        action="store_true",
-        dest="writedescription",
-        default=False,
-        help="Write video description to a .description file",
-    )
-    filesystem.add_option(
-        "--no-write-description",
-        action="store_false",
-        dest="writedescription",
-        help="Do not write video description (default)",
-    )
-    filesystem.add_option(
-        "--write-info-json",
-        action="store_true",
-        dest="writeinfojson",
-        default=None,
-        help="Write video metadata to a .info.json file (this may contain personal information)",
-    )
-    filesystem.add_option(
-        "--no-write-info-json",
-        action="store_false",
-        dest="writeinfojson",
-        help="Do not write video metadata (default)",
-    )
-    filesystem.add_option(
-        "--write-annotations",
-        action="store_true",
-        dest="writeannotations",
-        default=False,
-        help=optparse.SUPPRESS_HELP,
-    )
-    filesystem.add_option(
-        "--no-write-annotations",
-        action="store_false",
-        dest="writeannotations",
-        help=optparse.SUPPRESS_HELP,
-    )
-    filesystem.add_option(
-        "--write-playlist-metafiles",
-        action="store_true",
-        dest="allow_playlist_files",
-        default=None,
-        help=(
-            "Write playlist metadata in addition to the video metadata "
-            "when using --write-info-json, --write-description etc. (default)"
-        ),
-    )
-    filesystem.add_option(
-        "--no-write-playlist-metafiles",
-        action="store_false",
-        dest="allow_playlist_files",
-        help="Do not write playlist metadata when using --write-info-json, --write-description etc.",
-    )
-    filesystem.add_option(
-        "--clean-info-json",
-        "--clean-infojson",
-        action="store_true",
-        dest="clean_infojson",
-        default=None,
-        help=(
-<<<<<<< HEAD
-            "Remove some private fields such as filenames from the infojson. "
-            "Note that it could still contain some personal information (default)"
-        ),
-    )
-=======
+    filesystem.add_option(
+        '--autonumber-size',
+        dest='autonumber_size', metavar='NUMBER', type=int,
+        help=optparse.SUPPRESS_HELP)
+    filesystem.add_option(
+        '--autonumber-start',
+        dest='autonumber_start', metavar='NUMBER', default=1, type=int,
+        help=optparse.SUPPRESS_HELP)
+    filesystem.add_option(
+        '--restrict-filenames',
+        action='store_true', dest='restrictfilenames', default=False,
+        help='Restrict filenames to only ASCII characters, and avoid "&" and spaces in filenames')
+    filesystem.add_option(
+        '--no-restrict-filenames',
+        action='store_false', dest='restrictfilenames',
+        help='Allow Unicode characters, "&" and spaces in filenames (default)')
+    filesystem.add_option(
+        '--windows-filenames',
+        action='store_true', dest='windowsfilenames', default=False,
+        help='Force filenames to be Windows-compatible')
+    filesystem.add_option(
+        '--no-windows-filenames',
+        action='store_false', dest='windowsfilenames',
+        help='Make filenames Windows-compatible only if using Windows (default)')
+    filesystem.add_option(
+        '--trim-filenames', '--trim-file-names', metavar='LENGTH',
+        dest='trim_file_name', default=0, type=int,
+        help='Limit the filename length (excluding extension) to the specified number of characters')
+    filesystem.add_option(
+        '-w', '--no-overwrites',
+        action='store_false', dest='overwrites', default=None,
+        help='Do not overwrite any files')
+    filesystem.add_option(
+        '--force-overwrites', '--yes-overwrites',
+        action='store_true', dest='overwrites',
+        help='Overwrite all video and metadata files. This option includes --no-continue')
+    filesystem.add_option(
+        '--no-force-overwrites',
+        action='store_const', dest='overwrites', const=None,
+        help='Do not overwrite the video, but overwrite related files (default)')
+    filesystem.add_option(
+        '-c', '--continue',
+        action='store_true', dest='continue_dl', default=True,
+        help='Resume partially downloaded files/fragments (default)')
+    filesystem.add_option(
+        '--no-continue',
+        action='store_false', dest='continue_dl',
+        help=(
+            'Do not resume partially downloaded fragments. '
+            'If the file is not fragmented, restart download of the entire file'))
+    filesystem.add_option(
+        '--part',
+        action='store_false', dest='nopart', default=False,
+        help='Use .part files instead of writing directly into output file (default)')
+    filesystem.add_option(
+        '--no-part',
+        action='store_true', dest='nopart',
+        help='Do not use .part files - write directly into output file')
+    filesystem.add_option(
+        '--mtime',
+        action='store_true', dest='updatetime', default=True,
+        help='Use the Last-modified header to set the file modification time (default)')
+    filesystem.add_option(
+        '--no-mtime',
+        action='store_false', dest='updatetime',
+        help='Do not use the Last-modified header to set the file modification time')
+    filesystem.add_option(
+        '--write-description',
+        action='store_true', dest='writedescription', default=False,
+        help='Write video description to a .description file')
+    filesystem.add_option(
+        '--no-write-description',
+        action='store_false', dest='writedescription',
+        help='Do not write video description (default)')
+    filesystem.add_option(
+        '--write-info-json',
+        action='store_true', dest='writeinfojson', default=None,
+        help='Write video metadata to a .info.json file (this may contain personal information)')
+    filesystem.add_option(
+        '--no-write-info-json',
+        action='store_false', dest='writeinfojson',
+        help='Do not write video metadata (default)')
+    filesystem.add_option(
+        '--write-annotations',
+        action='store_true', dest='writeannotations', default=False,
+        help=optparse.SUPPRESS_HELP)
+    filesystem.add_option(
+        '--no-write-annotations',
+        action='store_false', dest='writeannotations',
+        help=optparse.SUPPRESS_HELP)
+    filesystem.add_option(
+        '--write-playlist-metafiles',
+        action='store_true', dest='allow_playlist_files', default=None,
+        help=(
+            'Write playlist metadata in addition to the video metadata '
+            'when using --write-info-json, --write-description etc. (default)'))
+    filesystem.add_option(
+        '--no-write-playlist-metafiles',
+        action='store_false', dest='allow_playlist_files',
+        help='Do not write playlist metadata when using --write-info-json, --write-description etc.')
+    filesystem.add_option(
+        '--clean-info-json', '--clean-infojson',
+        action='store_true', dest='clean_infojson', default=None,
+        help=(
             'Remove some internal metadata such as filenames from the infojson (default)'))
->>>>>>> fbc66e3a
-    filesystem.add_option(
-        "--no-clean-info-json",
-        "--no-clean-infojson",
-        action="store_false",
-        dest="clean_infojson",
-        help="Write all fields to the infojson",
-    )
-    filesystem.add_option(
-        "--write-comments",
-        "--get-comments",
-        action="store_true",
-        dest="getcomments",
-        default=False,
-        help=(
-            "Retrieve video comments to be placed in the infojson. "
-            "The comments are fetched even without this option if the extraction is known to be quick (Alias: --get-comments)"
-        ),
-    )
-    filesystem.add_option(
-        "--no-write-comments",
-        "--no-get-comments",
-        action="store_false",
-        dest="getcomments",
-        help="Do not retrieve video comments unless the extraction is known to be quick (Alias: --no-get-comments)",
-    )
-    filesystem.add_option(
-        "--load-info-json",
-        "--load-info",
-        dest="load_info_filename",
-        metavar="FILE",
-        help='JSON file containing the video information (created with the "--write-info-json" option)',
-    )
-    filesystem.add_option(
-        "--cookies",
-        dest="cookiefile",
-        metavar="FILE",
-        help="Netscape formatted file to read cookies from and dump cookie jar in",
-    )
-    filesystem.add_option(
-        "--no-cookies",
-        action="store_const",
-        const=None,
-        dest="cookiefile",
-        metavar="FILE",
-        help="Do not read/dump cookies from/to file (default)",
-    )
-    filesystem.add_option(
-        "--cookies-from-browser",
-        dest="cookiesfrombrowser",
-        metavar="BROWSER[+KEYRING][:PROFILE][::CONTAINER]",
-        help=(
-            "The name of the browser to load cookies from. "
+    filesystem.add_option(
+        '--no-clean-info-json', '--no-clean-infojson',
+        action='store_false', dest='clean_infojson',
+        help='Write all fields to the infojson')
+    filesystem.add_option(
+        '--write-comments', '--get-comments',
+        action='store_true', dest='getcomments', default=False,
+        help=(
+            'Retrieve video comments to be placed in the infojson. '
+            'The comments are fetched even without this option if the extraction is known to be quick (Alias: --get-comments)'))
+    filesystem.add_option(
+        '--no-write-comments', '--no-get-comments',
+        action='store_false', dest='getcomments',
+        help='Do not retrieve video comments unless the extraction is known to be quick (Alias: --no-get-comments)')
+    filesystem.add_option(
+        '--load-info-json', '--load-info',
+        dest='load_info_filename', metavar='FILE',
+        help='JSON file containing the video information (created with the "--write-info-json" option)')
+    filesystem.add_option(
+        '--cookies',
+        dest='cookiefile', metavar='FILE',
+        help='Netscape formatted file to read cookies from and dump cookie jar in')
+    filesystem.add_option(
+        '--no-cookies',
+        action='store_const', const=None, dest='cookiefile', metavar='FILE',
+        help='Do not read/dump cookies from/to file (default)')
+    filesystem.add_option(
+        '--cookies-from-browser',
+        dest='cookiesfrombrowser', metavar='BROWSER[+KEYRING][:PROFILE][::CONTAINER]',
+        help=(
+            'The name of the browser to load cookies from. '
             f'Currently supported browsers are: {", ".join(sorted(SUPPORTED_BROWSERS))}. '
-            "Optionally, the KEYRING used for decrypting Chromium cookies on Linux, "
-            "the name/path of the PROFILE to load cookies from, "
+            'Optionally, the KEYRING used for decrypting Chromium cookies on Linux, '
+            'the name/path of the PROFILE to load cookies from, '
             'and the CONTAINER name (if Firefox) ("none" for no container) '
-<<<<<<< HEAD
-            "can be given with their respective seperators. "
-            "By default, all containers of the most recently accessed profile are used. "
-            f'Currently supported keyrings are: {", ".join(map(str.lower, sorted(SUPPORTED_KEYRINGS)))}'
-        ),
-    )
-=======
             'can be given with their respective separators. '
             'By default, all containers of the most recently accessed profile are used. '
             f'Currently supported keyrings are: {", ".join(map(str.lower, sorted(SUPPORTED_KEYRINGS)))}'))
->>>>>>> fbc66e3a
-    filesystem.add_option(
-        "--no-cookies-from-browser",
-        action="store_const",
-        const=None,
-        dest="cookiesfrombrowser",
-        help="Do not load cookies from browser (default)",
-    )
-    filesystem.add_option(
-        "--cache-dir",
-        dest="cachedir",
-        default=None,
-        metavar="DIR",
-        help=(
-            "Location in the filesystem where yt-dlp can store some downloaded information "
-            "(such as client ids and signatures) permanently. By default ${XDG_CACHE_HOME}/yt-dlp"
-        ),
-    )
-    filesystem.add_option(
-        "--no-cache-dir",
-        action="store_false",
-        dest="cachedir",
-        help="Disable filesystem caching",
-    )
-    filesystem.add_option(
-        "--rm-cache-dir",
-        action="store_true",
-        dest="rm_cachedir",
-        help="Delete all filesystem cache files",
-    )
-
-    thumbnail = optparse.OptionGroup(parser, "Thumbnail Options")
+    filesystem.add_option(
+        '--no-cookies-from-browser',
+        action='store_const', const=None, dest='cookiesfrombrowser',
+        help='Do not load cookies from browser (default)')
+    filesystem.add_option(
+        '--cache-dir', dest='cachedir', default=None, metavar='DIR',
+        help=(
+            'Location in the filesystem where yt-dlp can store some downloaded information '
+            '(such as client ids and signatures) permanently. By default ${XDG_CACHE_HOME}/yt-dlp'))
+    filesystem.add_option(
+        '--no-cache-dir', action='store_false', dest='cachedir',
+        help='Disable filesystem caching')
+    filesystem.add_option(
+        '--rm-cache-dir',
+        action='store_true', dest='rm_cachedir',
+        help='Delete all filesystem cache files')
+
+    thumbnail = optparse.OptionGroup(parser, 'Thumbnail Options')
     thumbnail.add_option(
-        "--write-thumbnail",
-        action="callback",
-        dest="writethumbnail",
-        default=False,
+        '--write-thumbnail',
+        action='callback', dest='writethumbnail', default=False,
         # Should override --no-write-thumbnail, but not --write-all-thumbnail
         callback=lambda option, _, __, parser: setattr(
-            parser.values, option.dest, getattr(parser.values, option.dest) or True
-        ),
-        help="Write thumbnail image to disk",
-    )
+            parser.values, option.dest, getattr(parser.values, option.dest) or True),
+        help='Write thumbnail image to disk')
     thumbnail.add_option(
-        "--no-write-thumbnail",
-        action="store_false",
-        dest="writethumbnail",
-        help="Do not write thumbnail image to disk (default)",
-    )
+        '--no-write-thumbnail',
+        action='store_false', dest='writethumbnail',
+        help='Do not write thumbnail image to disk (default)')
     thumbnail.add_option(
-        "--write-all-thumbnails",
-        action="store_const",
-        dest="writethumbnail",
-        const="all",
-        help="Write all thumbnail image formats to disk",
-    )
+        '--write-all-thumbnails',
+        action='store_const', dest='writethumbnail', const='all',
+        help='Write all thumbnail image formats to disk')
     thumbnail.add_option(
-        "--list-thumbnails",
-        action="store_true",
-        dest="list_thumbnails",
-        default=False,
-        help="List available thumbnails of each video. Simulate unless --no-simulate is used",
-    )
-
-    link = optparse.OptionGroup(parser, "Internet Shortcut Options")
+        '--list-thumbnails',
+        action='store_true', dest='list_thumbnails', default=False,
+        help='List available thumbnails of each video. Simulate unless --no-simulate is used')
+
+    link = optparse.OptionGroup(parser, 'Internet Shortcut Options')
     link.add_option(
-        "--write-link",
-        action="store_true",
-        dest="writelink",
-        default=False,
-        help="Write an internet shortcut file, depending on the current platform (.url, .webloc or .desktop). The URL may be cached by the OS",
-    )
+        '--write-link',
+        action='store_true', dest='writelink', default=False,
+        help='Write an internet shortcut file, depending on the current platform (.url, .webloc or .desktop). The URL may be cached by the OS')
     link.add_option(
-        "--write-url-link",
-        action="store_true",
-        dest="writeurllink",
-        default=False,
-        help="Write a .url Windows internet shortcut. The OS caches the URL based on the file path",
-    )
+        '--write-url-link',
+        action='store_true', dest='writeurllink', default=False,
+        help='Write a .url Windows internet shortcut. The OS caches the URL based on the file path')
     link.add_option(
-        "--write-webloc-link",
-        action="store_true",
-        dest="writewebloclink",
-        default=False,
-        help="Write a .webloc macOS internet shortcut",
-    )
+        '--write-webloc-link',
+        action='store_true', dest='writewebloclink', default=False,
+        help='Write a .webloc macOS internet shortcut')
     link.add_option(
-        "--write-desktop-link",
-        action="store_true",
-        dest="writedesktoplink",
-        default=False,
-        help="Write a .desktop Linux internet shortcut",
-    )
-
-    postproc = optparse.OptionGroup(parser, "Post-Processing Options")
-    postproc.add_option(
-        "-x",
-        "--extract-audio",
-        action="store_true",
-        dest="extractaudio",
-        default=False,
-        help="Convert video files to audio-only files (requires ffmpeg and ffprobe)",
-    )
-    postproc.add_option(
-        "--audio-format",
-        metavar="FORMAT",
-        dest="audioformat",
-        default="best",
-        help=(
-            "Format to convert the audio to when -x is used. "
+        '--write-desktop-link',
+        action='store_true', dest='writedesktoplink', default=False,
+        help='Write a .desktop Linux internet shortcut')
+
+    postproc = optparse.OptionGroup(parser, 'Post-Processing Options')
+    postproc.add_option(
+        '-x', '--extract-audio',
+        action='store_true', dest='extractaudio', default=False,
+        help='Convert video files to audio-only files (requires ffmpeg and ffprobe)')
+    postproc.add_option(
+        '--audio-format', metavar='FORMAT', dest='audioformat', default='best',
+        help=(
+            'Format to convert the audio to when -x is used. '
             f'(currently supported: best (default), {", ".join(sorted(FFmpegExtractAudioPP.SUPPORTED_EXTS))}). '
-            "You can specify multiple rules using similar syntax as --remux-video"
-        ),
-    )
-    postproc.add_option(
-        "--audio-quality",
-        metavar="QUALITY",
-        dest="audioquality",
-        default="5",
-        help=(
-            "Specify ffmpeg audio quality to use when converting the audio with -x. "
-            "Insert a value between 0 (best) and 10 (worst) for VBR or a specific bitrate like 128K (default %default)"
-        ),
-    )
-    postproc.add_option(
-        "--remux-video",
-        metavar="FORMAT",
-        dest="remuxvideo",
-        default=None,
-        help=(
-            "Remux the video into another container if necessary "
+            'You can specify multiple rules using similar syntax as --remux-video'))
+    postproc.add_option(
+        '--audio-quality', metavar='QUALITY',
+        dest='audioquality', default='5',
+        help=(
+            'Specify ffmpeg audio quality to use when converting the audio with -x. '
+            'Insert a value between 0 (best) and 10 (worst) for VBR or a specific bitrate like 128K (default %default)'))
+    postproc.add_option(
+        '--remux-video',
+        metavar='FORMAT', dest='remuxvideo', default=None,
+        help=(
+            'Remux the video into another container if necessary '
             f'(currently supported: {", ".join(FFmpegVideoRemuxerPP.SUPPORTED_EXTS)}). '
-            "If target container does not support the video/audio codec, remuxing will fail. You can specify multiple rules; "
-            'e.g. "aac>m4a/mov>mp4/mkv" will remux aac to m4a, mov to mp4 and anything else to mkv'
-        ),
-    )
-    postproc.add_option(
-        "--recode-video",
-        metavar="FORMAT",
-        dest="recodevideo",
-        default=None,
-        help="Re-encode the video into another format if necessary. The syntax and supported formats are the same as --remux-video",
-    )
-    postproc.add_option(
-        "--postprocessor-args",
-        "--ppa",
-        metavar="NAME:ARGS",
-        dest="postprocessor_args",
-        default={},
-        type="str",
-        action="callback",
-        callback=_dict_from_options_callback,
+            'If target container does not support the video/audio codec, remuxing will fail. You can specify multiple rules; '
+            'e.g. "aac>m4a/mov>mp4/mkv" will remux aac to m4a, mov to mp4 and anything else to mkv'))
+    postproc.add_option(
+        '--recode-video',
+        metavar='FORMAT', dest='recodevideo', default=None,
+        help='Re-encode the video into another format if necessary. The syntax and supported formats are the same as --remux-video')
+    postproc.add_option(
+        '--postprocessor-args', '--ppa',
+        metavar='NAME:ARGS', dest='postprocessor_args', default={}, type='str',
+        action='callback', callback=_dict_from_options_callback,
         callback_kwargs={
-<<<<<<< HEAD
-            "allowed_keys": r"\w+(?:\+\w+)?",
-            "default_key": "default-compat",
-            "process": shlex.split,
-            "multiple_keys": False,
-        },
-        help=(
-            "Give these arguments to the postprocessors. "
-=======
             'allowed_keys': r'\w+(?:\+\w+)?',
             'default_key': 'default-compat',
             'process': shlex.split,
             'multiple_keys': False,
         }, help=(
             'Give these arguments to the postprocessors. '
->>>>>>> fbc66e3a
             'Specify the postprocessor/executable name and the arguments separated by a colon ":" '
-            "to give the argument to the specified postprocessor/executable. Supported PP are: "
-            "Merger, ModifyChapters, SplitChapters, ExtractAudio, VideoRemuxer, VideoConvertor, "
-            "Metadata, EmbedSubtitle, EmbedThumbnail, SubtitlesConvertor, ThumbnailsConvertor, "
-            "FixupStretched, FixupM4a, FixupM3u8, FixupTimestamp and FixupDuration. "
-            "The supported executables are: AtomicParsley, FFmpeg and FFprobe. "
+            'to give the argument to the specified postprocessor/executable. Supported PP are: '
+            'Merger, ModifyChapters, SplitChapters, ExtractAudio, VideoRemuxer, VideoConvertor, '
+            'Metadata, EmbedSubtitle, EmbedThumbnail, SubtitlesConvertor, ThumbnailsConvertor, '
+            'FixupStretched, FixupM4a, FixupM3u8, FixupTimestamp and FixupDuration. '
+            'The supported executables are: AtomicParsley, FFmpeg and FFprobe. '
             'You can also specify "PP+EXE:ARGS" to give the arguments to the specified executable '
-            "only when being used by the specified postprocessor. Additionally, for ffmpeg/ffprobe, "
+            'only when being used by the specified postprocessor. Additionally, for ffmpeg/ffprobe, '
             '"_i"/"_o" can be appended to the prefix optionally followed by a number to pass the argument '
             'before the specified input/output file, e.g. --ppa "Merger+ffmpeg_i1:-v quiet". '
-            "You can use this option multiple times to give different arguments to different "
-            "postprocessors. (Alias: --ppa)"
-        ),
-    )
-    postproc.add_option(
-        "-k",
-        "--keep-video",
-        action="store_true",
-        dest="keepvideo",
-        default=False,
-        help="Keep the intermediate video file on disk after post-processing",
-    )
-    postproc.add_option(
-        "--no-keep-video",
-        action="store_false",
-        dest="keepvideo",
-        help="Delete the intermediate video file after post-processing (default)",
-    )
-    postproc.add_option(
-        "--post-overwrites",
-        action="store_false",
-        dest="nopostoverwrites",
-        help="Overwrite post-processed files (default)",
-    )
-    postproc.add_option(
-        "--no-post-overwrites",
-        action="store_true",
-        dest="nopostoverwrites",
-        default=False,
-        help="Do not overwrite post-processed files",
-    )
-    postproc.add_option(
-        "--embed-subs",
-        action="store_true",
-        dest="embedsubtitles",
-        default=False,
-        help="Embed subtitles in the video (only for mp4, webm and mkv videos)",
-    )
-    postproc.add_option(
-        "--no-embed-subs",
-        action="store_false",
-        dest="embedsubtitles",
-        help="Do not embed subtitles (default)",
-    )
-    postproc.add_option(
-        "--embed-thumbnail",
-        action="store_true",
-        dest="embedthumbnail",
-        default=False,
-        help="Embed thumbnail in the video as cover art",
-    )
-    postproc.add_option(
-        "--no-embed-thumbnail",
-        action="store_false",
-        dest="embedthumbnail",
-        help="Do not embed thumbnail (default)",
-    )
-    postproc.add_option(
-        "--embed-metadata",
-        "--add-metadata",
-        action="store_true",
-        dest="addmetadata",
-        default=False,
-        help=(
-            "Embed metadata to the video file. Also embeds chapters/infojson if present "
-            "unless --no-embed-chapters/--no-embed-info-json are used (Alias: --add-metadata)"
-        ),
-    )
-    postproc.add_option(
-        "--no-embed-metadata",
-        "--no-add-metadata",
-        action="store_false",
-        dest="addmetadata",
-        help="Do not add metadata to file (default) (Alias: --no-add-metadata)",
-    )
-    postproc.add_option(
-        "--embed-chapters",
-        "--add-chapters",
-        action="store_true",
-        dest="addchapters",
-        default=None,
-        help="Add chapter markers to the video file (Alias: --add-chapters)",
-    )
-    postproc.add_option(
-        "--no-embed-chapters",
-        "--no-add-chapters",
-        action="store_false",
-        dest="addchapters",
-        help="Do not add chapter markers (default) (Alias: --no-add-chapters)",
-    )
-    postproc.add_option(
-        "--embed-info-json",
-        action="store_true",
-        dest="embed_infojson",
-        default=None,
-        help="Embed the infojson as an attachment to mkv/mka video files",
-    )
-    postproc.add_option(
-        "--no-embed-info-json",
-        action="store_false",
-        dest="embed_infojson",
-        help="Do not embed the infojson as an attachment to the video file",
-    )
-    postproc.add_option(
-        "--metadata-from-title",
-        metavar="FORMAT",
-        dest="metafromtitle",
-        help=optparse.SUPPRESS_HELP,
-    )
-    postproc.add_option(
-        "--parse-metadata",
-        metavar="[WHEN:]FROM:TO",
-        dest="parse_metadata",
-        **when_prefix("pre_process"),
+            'You can use this option multiple times to give different arguments to different '
+            'postprocessors. (Alias: --ppa)'))
+    postproc.add_option(
+        '-k', '--keep-video',
+        action='store_true', dest='keepvideo', default=False,
+        help='Keep the intermediate video file on disk after post-processing')
+    postproc.add_option(
+        '--no-keep-video',
+        action='store_false', dest='keepvideo',
+        help='Delete the intermediate video file after post-processing (default)')
+    postproc.add_option(
+        '--post-overwrites',
+        action='store_false', dest='nopostoverwrites',
+        help='Overwrite post-processed files (default)')
+    postproc.add_option(
+        '--no-post-overwrites',
+        action='store_true', dest='nopostoverwrites', default=False,
+        help='Do not overwrite post-processed files')
+    postproc.add_option(
+        '--embed-subs',
+        action='store_true', dest='embedsubtitles', default=False,
+        help='Embed subtitles in the video (only for mp4, webm and mkv videos)')
+    postproc.add_option(
+        '--no-embed-subs',
+        action='store_false', dest='embedsubtitles',
+        help='Do not embed subtitles (default)')
+    postproc.add_option(
+        '--embed-thumbnail',
+        action='store_true', dest='embedthumbnail', default=False,
+        help='Embed thumbnail in the video as cover art')
+    postproc.add_option(
+        '--no-embed-thumbnail',
+        action='store_false', dest='embedthumbnail',
+        help='Do not embed thumbnail (default)')
+    postproc.add_option(
+        '--embed-metadata', '--add-metadata',
+        action='store_true', dest='addmetadata', default=False,
+        help=(
+            'Embed metadata to the video file. Also embeds chapters/infojson if present '
+            'unless --no-embed-chapters/--no-embed-info-json are used (Alias: --add-metadata)'))
+    postproc.add_option(
+        '--no-embed-metadata', '--no-add-metadata',
+        action='store_false', dest='addmetadata',
+        help='Do not add metadata to file (default) (Alias: --no-add-metadata)')
+    postproc.add_option(
+        '--embed-chapters', '--add-chapters',
+        action='store_true', dest='addchapters', default=None,
+        help='Add chapter markers to the video file (Alias: --add-chapters)')
+    postproc.add_option(
+        '--no-embed-chapters', '--no-add-chapters',
+        action='store_false', dest='addchapters',
+        help='Do not add chapter markers (default) (Alias: --no-add-chapters)')
+    postproc.add_option(
+        '--embed-info-json',
+        action='store_true', dest='embed_infojson', default=None,
+        help='Embed the infojson as an attachment to mkv/mka video files')
+    postproc.add_option(
+        '--no-embed-info-json',
+        action='store_false', dest='embed_infojson',
+        help='Do not embed the infojson as an attachment to the video file')
+    postproc.add_option(
+        '--metadata-from-title',
+        metavar='FORMAT', dest='metafromtitle',
+        help=optparse.SUPPRESS_HELP)
+    postproc.add_option(
+        '--parse-metadata',
+        metavar='[WHEN:]FROM:TO', dest='parse_metadata', **when_prefix('pre_process'),
         help=(
             'Parse additional metadata like title/artist from other fields; see "MODIFYING METADATA" for details. '
-            'Supported values of "WHEN" are the same as that of --use-postprocessor (default: pre_process)'
-        ),
-    )
-    postproc.add_option(
-        "--replace-in-metadata",
-        dest="parse_metadata",
-        metavar="[WHEN:]FIELDS REGEX REPLACE",
-        nargs=3,
-        **when_prefix("pre_process"),
-        help=(
-            "Replace text in a metadata field using the given regex. This option can be used multiple times. "
-            'Supported values of "WHEN" are the same as that of --use-postprocessor (default: pre_process)'
-        ),
-    )
-    postproc.add_option(
-        "--xattrs",
-        "--xattr",
-        action="store_true",
-        dest="xattrs",
-        default=False,
-        help="Write metadata to the video file's xattrs (using dublin core and xdg standards)",
-    )
-    postproc.add_option(
-        "--concat-playlist",
-        metavar="POLICY",
-        dest="concat_playlist",
-        default="multi_video",
-        choices=("never", "always", "multi_video"),
+            'Supported values of "WHEN" are the same as that of --use-postprocessor (default: pre_process)'))
+    postproc.add_option(
+        '--replace-in-metadata',
+        dest='parse_metadata', metavar='[WHEN:]FIELDS REGEX REPLACE', nargs=3, **when_prefix('pre_process'),
+        help=(
+            'Replace text in a metadata field using the given regex. This option can be used multiple times. '
+            'Supported values of "WHEN" are the same as that of --use-postprocessor (default: pre_process)'))
+    postproc.add_option(
+        '--xattrs', '--xattr',
+        action='store_true', dest='xattrs', default=False,
+        help='Write metadata to the video file\'s xattrs (using dublin core and xdg standards)')
+    postproc.add_option(
+        '--concat-playlist',
+        metavar='POLICY', dest='concat_playlist', default='multi_video',
+        choices=('never', 'always', 'multi_video'),
         help=(
             'Concatenate videos in a playlist. One of "never", "always", or '
             '"multi_video" (default; only when the videos form a single show). '
-            "All the video files must have same codecs and number of streams to be concatable. "
+            'All the video files must have same codecs and number of streams to be concatable. '
             'The "pl_video:" prefix can be used with "--paths" and "--output" to '
-            'set the output filename for the concatenated files. See "OUTPUT TEMPLATE" for details'
-        ),
-    )
-    postproc.add_option(
-        "--fixup",
-        metavar="POLICY",
-        dest="fixup",
-        default=None,
-        choices=("never", "ignore", "warn", "detect_or_warn", "force"),
-        help=(
-            "Automatically correct known faults of the file. "
-            "One of never (do nothing), warn (only emit a warning), "
-            "detect_or_warn (the default; fix file if we can, warn otherwise), "
-            "force (try fixing even if file already exists)"
-        ),
-    )
-    postproc.add_option(
-        "--prefer-avconv",
-        "--no-prefer-ffmpeg",
-        action="store_false",
-        dest="prefer_ffmpeg",
-        help=optparse.SUPPRESS_HELP,
-    )
-    postproc.add_option(
-        "--prefer-ffmpeg",
-        "--no-prefer-avconv",
-        action="store_true",
-        dest="prefer_ffmpeg",
-        default=True,
-        help=optparse.SUPPRESS_HELP,
-    )
-    postproc.add_option(
-        "--ffmpeg-location",
-        "--avconv-location",
-        metavar="PATH",
-        dest="ffmpeg_location",
-        help="Location of the ffmpeg binary; either the path to the binary or its containing directory",
-    )
-    postproc.add_option(
-        "--exec",
-        metavar="[WHEN:]CMD",
-        dest="exec_cmd",
-        **when_prefix("after_move"),
+            'set the output filename for the concatenated files. See "OUTPUT TEMPLATE" for details'))
+    postproc.add_option(
+        '--fixup',
+        metavar='POLICY', dest='fixup', default=None,
+        choices=('never', 'ignore', 'warn', 'detect_or_warn', 'force'),
+        help=(
+            'Automatically correct known faults of the file. '
+            'One of never (do nothing), warn (only emit a warning), '
+            'detect_or_warn (the default; fix file if we can, warn otherwise), '
+            'force (try fixing even if file already exists)'))
+    postproc.add_option(
+        '--prefer-avconv', '--no-prefer-ffmpeg',
+        action='store_false', dest='prefer_ffmpeg',
+        help=optparse.SUPPRESS_HELP)
+    postproc.add_option(
+        '--prefer-ffmpeg', '--no-prefer-avconv',
+        action='store_true', dest='prefer_ffmpeg', default=True,
+        help=optparse.SUPPRESS_HELP)
+    postproc.add_option(
+        '--ffmpeg-location', '--avconv-location', metavar='PATH',
+        dest='ffmpeg_location',
+        help='Location of the ffmpeg binary; either the path to the binary or its containing directory')
+    postproc.add_option(
+        '--exec',
+        metavar='[WHEN:]CMD', dest='exec_cmd', **when_prefix('after_move'),
         help=(
             'Execute a command, optionally prefixed with when to execute it, separated by a ":". '
             'Supported values of "WHEN" are the same as that of --use-postprocessor (default: after_move). '
-<<<<<<< HEAD
-            "Same syntax as the output template can be used to pass any field as arguments to the command. "
-            'After download, an additional field "filepath" that contains the final path of the downloaded file '
-            "is also available, and if no fields are passed, %(filepath,_filename|)q is appended to the end of the command. "
-            "This option can be used multiple times"
-        ),
-    )
-=======
             'Same syntax as the output template can be used to pass any field as arguments to the command. '
             'If no fields are passed, %(filepath,_filename|)q is appended to the end of the command. '
             'This option can be used multiple times'))
->>>>>>> fbc66e3a
-    postproc.add_option(
-        "--no-exec",
-        action="store_const",
-        dest="exec_cmd",
-        const={},
-        help="Remove any previously defined --exec",
-    )
-    postproc.add_option(
-        "--exec-before-download",
-        metavar="CMD",
-        action="append",
-        dest="exec_before_dl_cmd",
-        help=optparse.SUPPRESS_HELP,
-    )
-    postproc.add_option(
-        "--no-exec-before-download",
-        action="store_const",
-        dest="exec_before_dl_cmd",
-        const=None,
-        help=optparse.SUPPRESS_HELP,
-    )
-    postproc.add_option(
-        "--convert-subs",
-        "--convert-sub",
-        "--convert-subtitles",
-        metavar="FORMAT",
-        dest="convertsubtitles",
-        default=None,
-        help=(
-<<<<<<< HEAD
-            "Convert the subtitles to another format (currently supported: %s) "
-            "(Alias: --convert-subtitles)"
-            % ", ".join(sorted(FFmpegSubtitlesConvertorPP.SUPPORTED_EXTS))
-        ),
-    )
-=======
+    postproc.add_option(
+        '--no-exec',
+        action='store_const', dest='exec_cmd', const={},
+        help='Remove any previously defined --exec')
+    postproc.add_option(
+        '--exec-before-download', metavar='CMD',
+        action='append', dest='exec_before_dl_cmd',
+        help=optparse.SUPPRESS_HELP)
+    postproc.add_option(
+        '--no-exec-before-download',
+        action='store_const', dest='exec_before_dl_cmd', const=None,
+        help=optparse.SUPPRESS_HELP)
+    postproc.add_option(
+        '--convert-subs', '--convert-sub', '--convert-subtitles',
+        metavar='FORMAT', dest='convertsubtitles', default=None,
+        help=(
             'Convert the subtitles to another format '
             f'(currently supported: {", ".join(sorted(FFmpegSubtitlesConvertorPP.SUPPORTED_EXTS))}). '
             'Use "--convert-subs none" to disable conversion (default) (Alias: --convert-subtitles)'))
->>>>>>> fbc66e3a
-    postproc.add_option(
-        "--convert-thumbnails",
-        metavar="FORMAT",
-        dest="convertthumbnails",
-        default=None,
-        help=(
-            "Convert the thumbnails to another format "
+    postproc.add_option(
+        '--convert-thumbnails',
+        metavar='FORMAT', dest='convertthumbnails', default=None,
+        help=(
+            'Convert the thumbnails to another format '
             f'(currently supported: {", ".join(sorted(FFmpegThumbnailsConvertorPP.SUPPORTED_EXTS))}). '
-<<<<<<< HEAD
-            "You can specify multiple rules using similar syntax as --remux-video"
-        ),
-    )
-=======
             'You can specify multiple rules using similar syntax as "--remux-video". '
             'Use "--convert-thumbnails none" to disable conversion (default)'))
->>>>>>> fbc66e3a
-    postproc.add_option(
-        "--split-chapters",
-        "--split-tracks",
-        dest="split_chapters",
-        action="store_true",
-        default=False,
-        help=(
-            "Split video into multiple files based on internal chapters. "
+    postproc.add_option(
+        '--split-chapters', '--split-tracks',
+        dest='split_chapters', action='store_true', default=False,
+        help=(
+            'Split video into multiple files based on internal chapters. '
             'The "chapter:" prefix can be used with "--paths" and "--output" to '
-            'set the output filename for the split files. See "OUTPUT TEMPLATE" for details'
-        ),
-    )
-    postproc.add_option(
-        "--no-split-chapters",
-        "--no-split-tracks",
-        dest="split_chapters",
-        action="store_false",
-        help="Do not split video based on chapters (default)",
-    )
-    postproc.add_option(
-        "--remove-chapters",
-        metavar="REGEX",
-        dest="remove_chapters",
-        action="append",
-        help=(
-            "Remove chapters whose title matches the given regular expression. "
-            "The syntax is the same as --download-sections. This option can be used multiple times"
-        ),
-    )
-    postproc.add_option(
-        "--no-remove-chapters",
-        dest="remove_chapters",
-        action="store_const",
-        const=None,
-        help="Do not remove any chapters from the file (default)",
-    )
-    postproc.add_option(
-        "--force-keyframes-at-cuts",
-        action="store_true",
-        dest="force_keyframes_at_cuts",
-        default=False,
-        help=(
-            "Force keyframes at cuts when downloading/splitting/removing sections. "
-            "This is slow due to needing a re-encode, but the resulting video may have fewer artifacts around the cuts"
-        ),
-    )
-    postproc.add_option(
-        "--no-force-keyframes-at-cuts",
-        action="store_false",
-        dest="force_keyframes_at_cuts",
-        help="Do not force keyframes around the chapters when cutting/splitting (default)",
-    )
-    _postprocessor_opts_parser = lambda key, val="": (
-        *(item.split("=", 1) for item in (val.split(";") if val else [])),
-        ("key", remove_end(key, "PP")),
-    )
-    postproc.add_option(
-        "--use-postprocessor",
-        metavar="NAME[:ARGS]",
-        dest="add_postprocessors",
-        default=[],
-        type="str",
-        action="callback",
-        callback=_list_from_options_callback,
+            'set the output filename for the split files. See "OUTPUT TEMPLATE" for details'))
+    postproc.add_option(
+        '--no-split-chapters', '--no-split-tracks',
+        dest='split_chapters', action='store_false',
+        help='Do not split video based on chapters (default)')
+    postproc.add_option(
+        '--remove-chapters',
+        metavar='REGEX', dest='remove_chapters', action='append',
+        help=(
+            'Remove chapters whose title matches the given regular expression. '
+            'The syntax is the same as --download-sections. This option can be used multiple times'))
+    postproc.add_option(
+        '--no-remove-chapters', dest='remove_chapters', action='store_const', const=None,
+        help='Do not remove any chapters from the file (default)')
+    postproc.add_option(
+        '--force-keyframes-at-cuts',
+        action='store_true', dest='force_keyframes_at_cuts', default=False,
+        help=(
+            'Force keyframes at cuts when downloading/splitting/removing sections. '
+            'This is slow due to needing a re-encode, but the resulting video may have fewer artifacts around the cuts'))
+    postproc.add_option(
+        '--no-force-keyframes-at-cuts',
+        action='store_false', dest='force_keyframes_at_cuts',
+        help='Do not force keyframes around the chapters when cutting/splitting (default)')
+    _postprocessor_opts_parser = lambda key, val='': (
+        *(item.split('=', 1) for item in (val.split(';') if val else [])),
+        ('key', remove_end(key, 'PP')))
+    postproc.add_option(
+        '--use-postprocessor',
+        metavar='NAME[:ARGS]', dest='add_postprocessors', default=[], type='str',
+        action='callback', callback=_list_from_options_callback,
         callback_kwargs={
-<<<<<<< HEAD
-            "delim": None,
-            "process": lambda val: dict(_postprocessor_opts_parser(*val.split(":", 1))),
-        },
-        help=(
-            "The (case sensitive) name of plugin postprocessors to be enabled, "
-=======
             'delim': None,
             'process': lambda val: dict(_postprocessor_opts_parser(*val.split(':', 1))),
         }, help=(
             'The (case sensitive) name of plugin postprocessors to be enabled, '
->>>>>>> fbc66e3a
             'and (optionally) arguments to be passed to it, separated by a colon ":". '
             'ARGS are a semicolon ";" delimited list of NAME=VALUE. '
             'The "when" argument determines when the postprocessor is invoked. '
@@ -3067,34 +1798,12 @@
             '"after_move" (after moving video file to its final locations), '
             '"after_video" (after downloading and processing all formats of a video), '
             'or "playlist" (at end of playlist). '
-            "This option can be used multiple times to add different postprocessors"
-        ),
-    )
-
-    sponsorblock = optparse.OptionGroup(
-        parser,
-        "SponsorBlock Options",
-        description=(
-            "Make chapter entries for, or remove various segments (sponsor, introductions, etc.) "
-            "from downloaded YouTube videos using the SponsorBlock API (https://sponsor.ajay.app)"
-        ),
-    )
+            'This option can be used multiple times to add different postprocessors'))
+
+    sponsorblock = optparse.OptionGroup(parser, 'SponsorBlock Options', description=(
+        'Make chapter entries for, or remove various segments (sponsor, introductions, etc.) '
+        'from downloaded YouTube videos using the SponsorBlock API (https://sponsor.ajay.app)'))
     sponsorblock.add_option(
-<<<<<<< HEAD
-        "--sponsorblock-mark",
-        metavar="CATS",
-        dest="sponsorblock_mark",
-        default=set(),
-        action="callback",
-        type="str",
-        callback=_set_from_options_callback,
-        callback_kwargs={
-            "allowed_values": SponsorBlockPP.CATEGORIES.keys(),
-            "aliases": {"default": ["all"]},
-        },
-        help=(
-            "SponsorBlock categories to create chapters for, separated by commas. "
-=======
         '--sponsorblock-mark', metavar='CATS',
         dest='sponsorblock_mark', default=set(), action='callback', type='str',
         callback=_set_from_options_callback, callback_kwargs={
@@ -3102,225 +1811,123 @@
             'aliases': {'default': ['all']},
         }, help=(
             'SponsorBlock categories to create chapters for, separated by commas. '
->>>>>>> fbc66e3a
             f'Available categories are {", ".join(SponsorBlockPP.CATEGORIES.keys())}, all and default (=all). '
             'You can prefix the category with a "-" to exclude it. See [1] for description of the categories. '
-            "E.g. --sponsorblock-mark all,-preview [1] https://wiki.sponsor.ajay.app/w/Segment_Categories"
-        ),
-    )
+            'E.g. --sponsorblock-mark all,-preview [1] https://wiki.sponsor.ajay.app/w/Segment_Categories'))
     sponsorblock.add_option(
-        "--sponsorblock-remove",
-        metavar="CATS",
-        dest="sponsorblock_remove",
-        default=set(),
-        action="callback",
-        type="str",
-        callback=_set_from_options_callback,
-        callback_kwargs={
-            "allowed_values": set(SponsorBlockPP.CATEGORIES.keys())
-            - set(SponsorBlockPP.NON_SKIPPABLE_CATEGORIES.keys()),
+        '--sponsorblock-remove', metavar='CATS',
+        dest='sponsorblock_remove', default=set(), action='callback', type='str',
+        callback=_set_from_options_callback, callback_kwargs={
+            'allowed_values': set(SponsorBlockPP.CATEGORIES.keys()) - set(SponsorBlockPP.NON_SKIPPABLE_CATEGORIES.keys()),
             # Note: From https://wiki.sponsor.ajay.app/w/Types:
             # The filler category is very aggressive.
             # It is strongly recommended to not use this in a client by default.
-<<<<<<< HEAD
-            "aliases": {"default": ["all", "-filler"]},
-        },
-        help=(
-            "SponsorBlock categories to be removed from the video file, separated by commas. "
-            "If a category is present in both mark and remove, remove takes precedence. "
-            "The syntax and available categories are the same as for --sponsorblock-mark "
-=======
             'aliases': {'default': ['all', '-filler']},
         }, help=(
             'SponsorBlock categories to be removed from the video file, separated by commas. '
             'If a category is present in both mark and remove, remove takes precedence. '
             'The syntax and available categories are the same as for --sponsorblock-mark '
->>>>>>> fbc66e3a
             'except that "default" refers to "all,-filler" '
-            f'and {", ".join(SponsorBlockPP.NON_SKIPPABLE_CATEGORIES.keys())} are not available'
-        ),
-    )
+            f'and {", ".join(SponsorBlockPP.NON_SKIPPABLE_CATEGORIES.keys())} are not available'))
     sponsorblock.add_option(
-        "--sponsorblock-chapter-title",
-        metavar="TEMPLATE",
-        default=DEFAULT_SPONSORBLOCK_CHAPTER_TITLE,
-        dest="sponsorblock_chapter_title",
-        help=(
-            "An output template for the title of the SponsorBlock chapters created by --sponsorblock-mark. "
-            "The only available fields are start_time, end_time, category, categories, name, category_names. "
-            'Defaults to "%default"'
-        ),
-    )
+        '--sponsorblock-chapter-title', metavar='TEMPLATE',
+        default=DEFAULT_SPONSORBLOCK_CHAPTER_TITLE, dest='sponsorblock_chapter_title',
+        help=(
+            'An output template for the title of the SponsorBlock chapters created by --sponsorblock-mark. '
+            'The only available fields are start_time, end_time, category, categories, name, category_names. '
+            'Defaults to "%default"'))
     sponsorblock.add_option(
-        "--no-sponsorblock",
-        default=False,
-        action="store_true",
-        dest="no_sponsorblock",
-        help="Disable both --sponsorblock-mark and --sponsorblock-remove",
-    )
+        '--no-sponsorblock', default=False,
+        action='store_true', dest='no_sponsorblock',
+        help='Disable both --sponsorblock-mark and --sponsorblock-remove')
     sponsorblock.add_option(
-        "--sponsorblock-api",
-        metavar="URL",
-        default="https://sponsor.ajay.app",
-        dest="sponsorblock_api",
-        help="SponsorBlock API location, defaults to %default",
-    )
+        '--sponsorblock-api', metavar='URL',
+        default='https://sponsor.ajay.app', dest='sponsorblock_api',
+        help='SponsorBlock API location, defaults to %default')
 
     sponsorblock.add_option(
-        "--sponskrub",
-        action="store_true",
-        dest="sponskrub",
-        default=False,
-        help=optparse.SUPPRESS_HELP,
-    )
+        '--sponskrub',
+        action='store_true', dest='sponskrub', default=False,
+        help=optparse.SUPPRESS_HELP)
     sponsorblock.add_option(
-        "--no-sponskrub",
-        action="store_false",
-        dest="sponskrub",
-        help=optparse.SUPPRESS_HELP,
-    )
+        '--no-sponskrub',
+        action='store_false', dest='sponskrub',
+        help=optparse.SUPPRESS_HELP)
     sponsorblock.add_option(
-        "--sponskrub-cut",
-        default=False,
-        action="store_true",
-        dest="sponskrub_cut",
-        help=optparse.SUPPRESS_HELP,
-    )
+        '--sponskrub-cut', default=False,
+        action='store_true', dest='sponskrub_cut',
+        help=optparse.SUPPRESS_HELP)
     sponsorblock.add_option(
-        "--no-sponskrub-cut",
-        action="store_false",
-        dest="sponskrub_cut",
-        help=optparse.SUPPRESS_HELP,
-    )
+        '--no-sponskrub-cut',
+        action='store_false', dest='sponskrub_cut',
+        help=optparse.SUPPRESS_HELP)
     sponsorblock.add_option(
-        "--sponskrub-force",
-        default=False,
-        action="store_true",
-        dest="sponskrub_force",
-        help=optparse.SUPPRESS_HELP,
-    )
+        '--sponskrub-force', default=False,
+        action='store_true', dest='sponskrub_force',
+        help=optparse.SUPPRESS_HELP)
     sponsorblock.add_option(
-        "--no-sponskrub-force",
-        action="store_true",
-        dest="sponskrub_force",
-        help=optparse.SUPPRESS_HELP,
-    )
+        '--no-sponskrub-force',
+        action='store_true', dest='sponskrub_force',
+        help=optparse.SUPPRESS_HELP)
     sponsorblock.add_option(
-        "--sponskrub-location",
-        metavar="PATH",
-        dest="sponskrub_path",
-        default="",
-        help=optparse.SUPPRESS_HELP,
-    )
+        '--sponskrub-location', metavar='PATH',
+        dest='sponskrub_path', default='',
+        help=optparse.SUPPRESS_HELP)
     sponsorblock.add_option(
-        "--sponskrub-args",
-        dest="sponskrub_args",
-        metavar="ARGS",
-        help=optparse.SUPPRESS_HELP,
-    )
-
-    extractor = optparse.OptionGroup(parser, "Extractor Options")
+        '--sponskrub-args', dest='sponskrub_args', metavar='ARGS',
+        help=optparse.SUPPRESS_HELP)
+
+    extractor = optparse.OptionGroup(parser, 'Extractor Options')
     extractor.add_option(
-        "--extractor-retries",
-        dest="extractor_retries",
-        metavar="RETRIES",
-        default=3,
-        help='Number of retries for known extractor errors (default is %default), or "infinite"',
-    )
+        '--extractor-retries',
+        dest='extractor_retries', metavar='RETRIES', default=3,
+        help='Number of retries for known extractor errors (default is %default), or "infinite"')
     extractor.add_option(
-        "--allow-dynamic-mpd",
-        "--no-ignore-dynamic-mpd",
-        action="store_true",
-        dest="dynamic_mpd",
-        default=True,
-        help="Process dynamic DASH manifests (default) (Alias: --no-ignore-dynamic-mpd)",
-    )
+        '--allow-dynamic-mpd', '--no-ignore-dynamic-mpd',
+        action='store_true', dest='dynamic_mpd', default=True,
+        help='Process dynamic DASH manifests (default) (Alias: --no-ignore-dynamic-mpd)')
     extractor.add_option(
-        "--ignore-dynamic-mpd",
-        "--no-allow-dynamic-mpd",
-        action="store_false",
-        dest="dynamic_mpd",
-        help="Do not process dynamic DASH manifests (Alias: --no-allow-dynamic-mpd)",
-    )
+        '--ignore-dynamic-mpd', '--no-allow-dynamic-mpd',
+        action='store_false', dest='dynamic_mpd',
+        help='Do not process dynamic DASH manifests (Alias: --no-allow-dynamic-mpd)')
     extractor.add_option(
-<<<<<<< HEAD
-        "--hls-split-discontinuity",
-        dest="hls_split_discontinuity",
-        action="store_true",
-        default=False,
-        help="Split HLS playlists to different formats at discontinuities such as ad breaks",
-=======
         '--hls-split-discontinuity',
         dest='hls_split_discontinuity', action='store_true', default=False,
         help='Split HLS playlists to different formats at discontinuities such as ad breaks',
->>>>>>> fbc66e3a
     )
     extractor.add_option(
-        "--no-hls-split-discontinuity",
-        dest="hls_split_discontinuity",
-        action="store_false",
-        help="Do not split HLS playlists to different formats at discontinuities such as ad breaks (default)",
-    )
-    _extractor_arg_parser = lambda key, vals="": (
-        key.strip().lower().replace("-", "_"),
-        [val.replace(r"\,", ",").strip() for val in re.split(r"(?<!\\),", vals)],
-    )
+        '--no-hls-split-discontinuity',
+        dest='hls_split_discontinuity', action='store_false',
+        help='Do not split HLS playlists to different formats at discontinuities such as ad breaks (default)')
+    _extractor_arg_parser = lambda key, vals='': (key.strip().lower().replace('-', '_'), [
+        val.replace(r'\,', ',').strip() for val in re.split(r'(?<!\\),', vals)])
     extractor.add_option(
-        "--extractor-args",
-        metavar="IE_KEY:ARGS",
-        dest="extractor_args",
-        default={},
-        type="str",
-        action="callback",
-        callback=_dict_from_options_callback,
+        '--extractor-args',
+        metavar='IE_KEY:ARGS', dest='extractor_args', default={}, type='str',
+        action='callback', callback=_dict_from_options_callback,
         callback_kwargs={
-<<<<<<< HEAD
-            "multiple_keys": False,
-            "process": lambda val: dict(
-                _extractor_arg_parser(*arg.split("=", 1)) for arg in val.split(";")
-            ),
-        },
-        help=(
-=======
             'multiple_keys': False,
             'process': lambda val: dict(
                 _extractor_arg_parser(*arg.split('=', 1)) for arg in val.split(';')),
         }, help=(
->>>>>>> fbc66e3a
             'Pass ARGS arguments to the IE_KEY extractor. See "EXTRACTOR ARGUMENTS" for details. '
-            "You can use this option multiple times to give arguments for different extractors"
-        ),
-    )
+            'You can use this option multiple times to give arguments for different extractors'))
     extractor.add_option(
-        "--youtube-include-dash-manifest",
-        "--no-youtube-skip-dash-manifest",
-        action="store_true",
-        dest="youtube_include_dash_manifest",
-        default=True,
-        help=optparse.SUPPRESS_HELP,
-    )
+        '--youtube-include-dash-manifest', '--no-youtube-skip-dash-manifest',
+        action='store_true', dest='youtube_include_dash_manifest', default=True,
+        help=optparse.SUPPRESS_HELP)
     extractor.add_option(
-        "--youtube-skip-dash-manifest",
-        "--no-youtube-include-dash-manifest",
-        action="store_false",
-        dest="youtube_include_dash_manifest",
-        help=optparse.SUPPRESS_HELP,
-    )
+        '--youtube-skip-dash-manifest', '--no-youtube-include-dash-manifest',
+        action='store_false', dest='youtube_include_dash_manifest',
+        help=optparse.SUPPRESS_HELP)
     extractor.add_option(
-        "--youtube-include-hls-manifest",
-        "--no-youtube-skip-hls-manifest",
-        action="store_true",
-        dest="youtube_include_hls_manifest",
-        default=True,
-        help=optparse.SUPPRESS_HELP,
-    )
+        '--youtube-include-hls-manifest', '--no-youtube-skip-hls-manifest',
+        action='store_true', dest='youtube_include_hls_manifest', default=True,
+        help=optparse.SUPPRESS_HELP)
     extractor.add_option(
-        "--youtube-skip-hls-manifest",
-        "--no-youtube-include-hls-manifest",
-        action="store_false",
-        dest="youtube_include_hls_manifest",
-        help=optparse.SUPPRESS_HELP,
-    )
+        '--youtube-skip-hls-manifest', '--no-youtube-include-hls-manifest',
+        action='store_false', dest='youtube_include_hls_manifest',
+        help=optparse.SUPPRESS_HELP)
 
     parser.add_option_group(general)
     parser.add_option_group(network)
@@ -3343,8 +1950,6 @@
 
 
 def _hide_login_info(opts):
-    deprecation_warning(
-        f'"{__name__}._hide_login_info" is deprecated and may be removed '
-        'in a future version. Use "yt_dlp.utils.Config.hide_login_info" instead'
-    )
+    deprecation_warning(f'"{__name__}._hide_login_info" is deprecated and may be removed '
+                        'in a future version. Use "yt_dlp.utils.Config.hide_login_info" instead')
     return Config.hide_login_info(opts)