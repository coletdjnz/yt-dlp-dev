--- conflicted
+++ resolved
@@ -1326,11 +1326,7 @@
                 'uploader_id': '@PhilippHagemeister',
                 'heatmap': 'count:100',
                 'timestamp': 1349198244,
-<<<<<<< HEAD
-            }
-=======
-            },
->>>>>>> 556aa516
+            },
         },
         {
             'url': '//www.YouTube.com/watch?v=yZIXLfi8CZQ',
@@ -2292,11 +2288,7 @@
                 'comment_count': int,
                 'channel_is_verified': True,
                 'timestamp': 1405513526,
-<<<<<<< HEAD
-            }
-=======
-            },
->>>>>>> 556aa516
+            },
         },
         {
             # restricted location, https://github.com/ytdl-org/youtube-dl/issues/28685
@@ -2420,11 +2412,7 @@
                 'channel_is_verified': True,
                 'heatmap': 'count:100',
                 'timestamp': 1395685455,
-<<<<<<< HEAD
-            }, 'params': {'format': 'mhtml', 'skip_download': True}
-=======
             }, 'params': {'format': 'mhtml', 'skip_download': True},
->>>>>>> 556aa516
         }, {
             # Ensure video upload_date is in UTC timezone (video was uploaded 1641170939)
             'url': 'https://www.youtube.com/watch?v=2NUZ8W2llS4',
@@ -2454,11 +2442,7 @@
                 'uploader_id': '@LeonNguyen',
                 'heatmap': 'count:100',
                 'timestamp': 1641170939,
-<<<<<<< HEAD
-            }
-=======
-            },
->>>>>>> 556aa516
+            },
         }, {
             # date text is premiered video, ensure upload date in UTC (published 1641172509)
             'url': 'https://www.youtube.com/watch?v=mzZzzBU6lrM',
@@ -2491,11 +2475,7 @@
                 'channel_is_verified': True,
                 'heatmap': 'count:100',
                 'timestamp': 1641172509,
-<<<<<<< HEAD
-            }
-=======
-            },
->>>>>>> 556aa516
+            },
         },
         {   # continuous livestream.
             # Upload date was 2022-07-12T05:12:29-07:00, while stream start is 2022-07-12T15:59:30+00:00
@@ -2555,11 +2535,7 @@
                 'uploader': 'Lesmiscore',
                 'uploader_url': 'https://www.youtube.com/@lesmiscore',
                 'timestamp': 1648005313,
-<<<<<<< HEAD
-            }
-=======
-            },
->>>>>>> 556aa516
+            },
         }, {
             # Prefer primary title+description language metadata by default
             # Do not prefer translated description if primary is empty
