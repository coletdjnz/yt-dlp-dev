--- conflicted
+++ resolved
@@ -208,11 +208,7 @@
 
         replaces = self.options
         replaces['url'] = url
-<<<<<<< HEAD
-        user_agent = headers.get('User-Agent') or get_std_headers()['User-Agent']
-=======
         user_agent = headers.get('User-Agent') or self.extractor.get_param('http_headers')['User-Agent']
->>>>>>> 84842aee
         replaces['ua'] = user_agent.replace('"', '\\"')
         replaces['jscode'] = jscode
 
