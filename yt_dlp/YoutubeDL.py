--- conflicted
+++ resolved
@@ -316,7 +316,6 @@
     legacyserverconnect: Explicitly allow HTTPS connection to servers that do not
                        support RFC 5746 secure renegotiation
     nocheckcertificate:  Do not verify SSL certificates
-    no_persistent_connections: Do not keep the connection open after a request
     client_certificate:  Path to client certificate file in PEM format. May include the private key
     client_certificate_key:  Path to private key file for client certificate
     client_certificate_password:  Password for client certificate private key, if encrypted.
@@ -3980,13 +3979,6 @@
             raise _CompatHTTPError(e) from e
 
     def build_request_director(self, handlers):
-<<<<<<< HEAD
-        director = RequestDirector(self)
-        for klass in handlers:
-            if klass is None or (klass.rh_key() == 'Requests' and 'no-requests' in self.params.get('compat_opts', [])):
-                continue
-            director.add_handler(klass(self))
-=======
         director = RequestDirector(logger=self, verbose=bool(self.params.get('debug_printtraffic')))
         headers = self.params.get('http_headers').copy()
         proxies = self.proxies.copy()
@@ -3994,6 +3986,8 @@
         clean_proxies(proxies, headers)
 
         for handler in handlers:
+            if handler.rh_key() == 'Requests' and 'no-requests' in self.params.get('compat_opts', []):
+                continue
             params = {
                 'logger': self,
                 'headers': headers,
@@ -4016,7 +4010,6 @@
                 params['enable_file_urls'] = bool(self.params.get('enable_file_urls'))
             director.add_handler(handler(**params))
 
->>>>>>> 20123e45
         return director
 
     def encode(self, s):
