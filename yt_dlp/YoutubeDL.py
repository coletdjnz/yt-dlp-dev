--- conflicted
+++ resolved
@@ -31,10 +31,7 @@
 from string import ascii_letters
 
 from .compat import (
-<<<<<<< HEAD
     compat_brotli,
-=======
->>>>>>> 1cb07000
     compat_get_terminal_size,
     compat_os_name,
     compat_pycrypto_AES,
@@ -97,11 +94,6 @@
     POSTPROCESS_WHEN,
     preferredencoding,
     prepend_extension,
-<<<<<<< HEAD
-=======
-    ReExtractInfo,
-    RejectedVideoReached,
->>>>>>> 1cb07000
     remove_terminal_sequences,
     render_table,
     replace_extension,
@@ -3557,7 +3549,6 @@
         self.__list_table(video_id, name, self.render_subtitles_table, video_id, subtitles)
 
     def urlopen(self, req):
-<<<<<<< HEAD
         if isinstance(req, str):
             req = YDLRequest(req)
         # TODO: compat
@@ -3571,12 +3562,6 @@
             req.proxy = proxy or req.proxy
             del req.headers['Ytdl-request-proxy']
         return self.session.send_request(req)
-=======
-        """ Start an HTTP download """
-        if isinstance(req, str):
-            req = sanitized_Request(req)
-        return self._opener.open(req, timeout=self._socket_timeout)
->>>>>>> 1cb07000
 
     def print_debug_header(self):
         if not self.params.get('verbose'):
