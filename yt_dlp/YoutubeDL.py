--- conflicted
+++ resolved
@@ -31,11 +31,7 @@
 from string import ascii_letters
 
 from .compat import (
-<<<<<<< HEAD
     compat_brotli,
-    compat_basestring,
-=======
->>>>>>> efa85361
     compat_get_terminal_size,
     compat_os_name,
     compat_pycrypto_AES,
@@ -3566,7 +3562,6 @@
         self.__list_table(video_id, name, self.render_subtitles_table, video_id, subtitles)
 
     def urlopen(self, req):
-<<<<<<< HEAD
         if isinstance(req, str):
             req = YDLRequest(req)
         # TODO: compat
@@ -3580,12 +3575,6 @@
             req.proxy = proxy or req.proxy
             del req.headers['Ytdl-request-proxy']
         return self.session.send_request(req)
-=======
-        """ Start an HTTP download """
-        if isinstance(req, str):
-            req = sanitized_Request(req)
-        return self._opener.open(req, timeout=self._socket_timeout)
->>>>>>> efa85361
 
     def print_debug_header(self):
         if not self.params.get('verbose'):
