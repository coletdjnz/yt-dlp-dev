--- conflicted
+++ resolved
@@ -4,13 +4,9 @@
 import urllib.request
 from typing import Union
 
-<<<<<<< HEAD
+from ._urllib import UrllibRH  # noqa: F401
 import warnings
 
-from ._urllib import UrllibRH
-=======
-from ._urllib import UrllibRH  # noqa: F401
->>>>>>> 6ead8345
 from .common import (
     Request,
     RequestHandler,
@@ -19,7 +15,6 @@
 from .exceptions import RequestError, UnsupportedRequest
 from ..utils import CaseInsensitiveDict, bug_reports_message
 
-<<<<<<< HEAD
 from ..dependencies import OptionalDependencyWarning
 
 
@@ -43,10 +38,9 @@
     else:
         RequestsRH = make_unavailable_rh('requests', str(e))
 
-REQUEST_HANDLERS = [UrllibRH]
-=======
 _BASE_HANDLER_PREFERENCE = ['Urllib']
->>>>>>> 6ead8345
+if RequestsRH is not None:
+    _BASE_HANDLER_PREFERENCE.append(RequestsRH.rh_key())
 
 
 class RequestDirector:
@@ -156,21 +150,6 @@
         raise RequestError(err_str)
 
 
-<<<<<<< HEAD
-if RequestsRH is not None:
-    REQUEST_HANDLERS.append(RequestsRH)
-
-__all__ = [
-    'UrllibRH',
-    'REQUEST_HANDLERS',
-    'Request',
-    'HEADRequest',
-    'PUTRequest',
-    'RequestDirector',
-    'RequestHandler',
-    'RequestsRH'
-]
-=======
 def get_request_handler(key):
     """Get a RequestHandler by its rh_key"""
     return globals()[key + 'RH']
@@ -184,5 +163,4 @@
 
 
 __all__ = list_request_handler_classes()
-__all__.extend(['RequestDirector', 'list_request_handler_classes', 'get_request_handler'])
->>>>>>> 6ead8345
+__all__.extend(['RequestDirector', 'list_request_handler_classes', 'get_request_handler'])