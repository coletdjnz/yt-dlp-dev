--- conflicted
+++ resolved
@@ -390,16 +390,6 @@
 
             self.to_debugtraffic(f'Forwarding request to {handler.name} request handler')
 
-<<<<<<< HEAD
-        for handler in reversed(self.handlers):
-            if not handler.can_handle(req):
-                self.ydl.to_stdout(
-                    f'{type(handler).__name__} request handler cannot handle this request, trying next handler...')
-                continue
-            if self.ydl.params.get('debug_printtraffic'):
-                self.ydl.to_stdout(f'Forwarding request to {type(handler).__name__} request handler')
-=======
->>>>>>> 750ff44a
             try:
                 res = handler.handle(request)
             except Exception as e:
