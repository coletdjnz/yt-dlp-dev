--- conflicted
+++ resolved
@@ -289,8 +289,6 @@
 
 
 class TestRequestHandler(RequestHandlerTestCase):
-<<<<<<< HEAD
-=======
 
     @with_make_rh()
     def test_raise(self, make_rh):
@@ -304,7 +302,6 @@
             with self.assertRaises(TypeError):
                 rh.handle(None)
 
->>>>>>> 09fe38c2
     @with_make_rh()
     def test_nocheckcertificate(self, make_rh):
         with make_rh({'logger': FakeLogger()}) as rh:
@@ -580,7 +577,70 @@
             self.assertEqual(response, 'normal: http://xn--fiq228c.tw/')
 
 
-<<<<<<< HEAD
+class TestHTTPProxy(RequestHandlerTestCase):
+    @with_make_rh()
+    def test_http_proxy(self, make_rh):
+        geo_proxy = f'127.0.0.1:{self.geo_port}'
+        geo_proxy2 = f'localhost:{self.geo_port}'  # tests no scheme handling
+
+        url = 'http://foo.com/bar'
+        with make_rh({
+            'proxy': f'//127.0.0.1:{self.proxy_port}',
+            'geo_verification_proxy': geo_proxy,
+        }) as rh:
+            response = rh.handle(Request(url)).read().decode('utf-8')
+            self.assertEqual(response, f'normal: {url}')
+
+            # Test Ytdl-request-proxy header
+            req = Request(url, headers={'Ytdl-request-proxy': geo_proxy2})
+            response1 = rh.handle(req).read().decode('utf-8')
+            self.assertEqual(response1, f'geo: {url}')
+
+            # Test proxies dict in request
+            response2 = rh.handle(Request(url, proxies={'http': geo_proxy})).read().decode('utf-8')
+            self.assertEqual(response2, f'geo: {url}')
+
+            # test that __noproxy__ disables all proxies for that request
+            real_url = 'http://127.0.0.1:%d/headers' % self.http_port
+            response3 = rh.handle(
+                Request(real_url, headers={'Ytdl-request-proxy': '__noproxy__'})).read().decode('utf-8')
+            self.assertNotEqual(response3, f'normal: {real_url}')
+            self.assertNotIn('Ytdl-request-proxy', response3)
+            self.assertIn('Accept', response3)
+
+            # test unrelated proxy is ignored (would cause all handlers to be unsupported otherwise)
+            response4 = rh.handle(
+                Request('http://localhost:%d/headers' % self.http_port,
+                        proxies={'unrelated': 'unrelated://example.com'})).read().decode('utf-8')
+            self.assertIn('Accept', response4)
+
+    @with_make_rh()
+    def test_no_proxy(self, make_rh):
+        with make_rh({'proxy': f'http://127.0.0.1:{self.proxy_port}'}) as rh:
+            # NO_PROXY
+            for no_proxy in (f'127.0.0.1:{self.http_port}', '127.0.0.1', 'localhost'):
+                nop_response = rh.handle(Request(f'http://127.0.0.1:{self.http_port}/headers', proxies={'no': no_proxy})).read().decode('utf-8')
+                self.assertIn('Accept', nop_response)
+
+    @with_make_rh()
+    def test_all_proxy(self, make_rh):
+        # test all proxy
+        url = 'http://foo.com/bar'
+        with make_rh() as rh:
+            response = rh.handle(Request(url, proxies={'all': f'http://127.0.0.1:{self.proxy_port}'})).read().decode('utf-8')
+            self.assertEqual(response, f'normal: {url}')
+
+    @with_make_rh()
+    def test_http_proxy_with_idn(self, make_rh):
+        with make_rh({
+            'proxy': f'127.0.0.1:{self.proxy_port}',
+        }) as rh:
+            url = 'http://中文.tw/'
+            response = rh.handle(Request(url)).read().decode('utf-8')
+            # b'xn--fiq228c' is '中文'.encode('idna')
+            self.assertEqual(response, 'normal: http://xn--fiq228c.tw/')
+
+
 class TestRequestsRH(RequestHandlerTestCase):
     @with_make_rh([RequestsRH])
     def test_no_persistent_connections(self, make_rh):
@@ -589,7 +649,5 @@
             self.assertIn('Connection: close', content)
 
 
-=======
->>>>>>> 09fe38c2
 if __name__ == '__main__':
     unittest.main()