--- conflicted
+++ resolved
@@ -356,15 +356,8 @@
             self.assertEqual(do_req(302, 'POST'), ('', 'GET'))
             self.assertEqual(do_req(302, 'HEAD'), ('', 'HEAD'))
 
-<<<<<<< HEAD
-            # FIXME: urllib redirect handler does not handle methods other than GET, POST, HEAD
-            # FIXME: requests strips data for any method on non-307/308 redirect
-            # self.assertEqual(do_req(301, 'PUT'), ('testdata', 'PUT'))
-            # self.assertEqual(do_req(302, 'PUT'), ('testdata', 'PUT'))
-=======
             self.assertEqual(do_req(301, 'PUT'), ('testdata', 'PUT'))
             self.assertEqual(do_req(302, 'PUT'), ('testdata', 'PUT'))
->>>>>>> 40292fdc
 
             # 307 and 308 should not change method
             self.assertEqual(do_req(307, 'POST'), ('testdata', 'POST'))
