--- conflicted
+++ resolved
@@ -19,11 +19,7 @@
 
 from test.helper import FakeYDL, http_server_port
 from yt_dlp import YoutubeDL
-<<<<<<< HEAD
-from yt_dlp.networking import Request, UnsupportedRH, UrllibRH, RequestsRH
-=======
-from yt_dlp.networking import Request, UrllibRH
->>>>>>> 154a52cd
+from yt_dlp.networking import Request, UrllibRH, RequestsRH
 from yt_dlp.networking.utils import update_request
 from yt_dlp.utils import HTTPError, IncompleteRead, SSLError, urlencode_postdata
 
