#!/usr/bin/env python3

# Allow direct execution
import os
import random
import sys

sys.path.insert(0, os.path.dirname(os.path.dirname(os.path.abspath(__file__))))

import functools
import gzip
import http.client
import http.cookiejar
import http.server
import inspect
import io
import pathlib
import ssl
import tempfile
import threading
import time
import urllib.error
import urllib.request
import warnings
import zlib
from email.message import Message
from http.cookiejar import CookieJar

import pytest

from test.helper import FakeYDL, http_server_port
from yt_dlp.dependencies import brotli
from yt_dlp.networking import (
    RequestDirector,
    RequestHandler,
    UrllibRH,
    _get_request_handler,
)
from yt_dlp.networking.common import HEADRequest, PUTRequest, Request, Response
from yt_dlp.networking.exceptions import (
    CertificateVerifyError,
    HTTPError,
    IncompleteRead,
    NoSupportingHandlers,
    RequestError,
    SSLError,
    TransportError,
    UnsupportedRequest,
)
from yt_dlp.networking.utils import std_headers
from yt_dlp.utils import CaseInsensitiveDict

TEST_DIR = os.path.dirname(os.path.abspath(__file__))


def _build_proxy_handler(name):
    class HTTPTestRequestHandler(http.server.BaseHTTPRequestHandler):
        proxy_name = name

        def log_message(self, format, *args):
            pass

        def do_GET(self):
            self.send_response(200)
            self.send_header('Content-Type', 'text/plain; charset=utf-8')
            self.end_headers()
            self.wfile.write('{self.proxy_name}: {self.path}'.format(self=self).encode('utf-8'))
    return HTTPTestRequestHandler


class FakeLogger:
    def debug(self, msg):
        pass

    def warning(self, msg):
        pass

    def error(self, msg):
        pass

    def to_debugtraffic(self, msg):
        pass

    def report_error(self, *args, **kwargs):
        pass


class HTTPTestRequestHandler(http.server.BaseHTTPRequestHandler):
    protocol_version = 'HTTP/1.1'

    def log_message(self, format, *args):
        pass

    def _headers(self):
        payload = str(self.headers).encode('utf-8')
        self.send_response(200)
        self.send_header('Content-Type', 'application/json')
        self.send_header('Content-Length', str(len(payload)))
        self.end_headers()
        self.wfile.write(payload)

    def _redirect(self):
        self.send_response(int(self.path[len('/redirect_'):]))
        self.send_header('Location', '/method')
        self.send_header('Content-Length', '0')
        self.end_headers()

    def _method(self, method, payload=None):
        self.send_response(200)
        self.send_header('Content-Length', str(len(payload or '')))
        self.send_header('Method', method)
        self.end_headers()
        if payload:
            self.wfile.write(payload)

    def _status(self, status):
        payload = f'<html>{status} NOT FOUND</html>'.encode()
        self.send_response(int(status))
        self.send_header('Content-Type', 'text/html; charset=utf-8')
        self.send_header('Content-Length', str(len(payload)))
        self.end_headers()
        self.wfile.write(payload)

    def _read_data(self):
        if 'Content-Length' in self.headers:
            return self.rfile.read(int(self.headers['Content-Length']))

    def do_POST(self):
        data = self._read_data() + str(self.headers).encode('utf-8')
        if self.path.startswith('/redirect_'):
            self._redirect()
        elif self.path.startswith('/method'):
            self._method('POST', data)
        elif self.path.startswith('/headers'):
            self._headers()
        else:
            self._status(404)

    def do_HEAD(self):
        if self.path.startswith('/redirect_'):
            self._redirect()
        elif self.path.startswith('/method'):
            self._method('HEAD')
        else:
            self._status(404)

    def do_PUT(self):
        data = self._read_data() + str(self.headers).encode('utf-8')
        if self.path.startswith('/redirect_'):
            self._redirect()
        elif self.path.startswith('/method'):
            self._method('PUT', data)
        else:
            self._status(404)

    def do_GET(self):
        if self.path == '/video.html':
            payload = b'<html><video src="/vid.mp4" /></html>'
            self.send_response(200)
            self.send_header('Content-Type', 'text/html; charset=utf-8')
            self.send_header('Content-Length', str(len(payload)))
            self.end_headers()
            self.wfile.write(payload)
        elif self.path == '/vid.mp4':
            payload = b'\x00\x00\x00\x00\x20\x66\x74[video]'
            self.send_response(200)
            self.send_header('Content-Type', 'video/mp4')
            self.send_header('Content-Length', str(len(payload)))
            self.end_headers()
            self.wfile.write(payload)
        elif self.path == '/%E4%B8%AD%E6%96%87.html':
            payload = b'<html><video src="/vid.mp4" /></html>'
            self.send_response(200)
            self.send_header('Content-Type', 'text/html; charset=utf-8')
            self.send_header('Content-Length', str(len(payload)))
            self.end_headers()
            self.wfile.write(payload)
        elif self.path == '/%c7%9f':
            payload = b'<html><video src="/vid.mp4" /></html>'
            self.send_response(200)
            self.send_header('Content-Type', 'text/html; charset=utf-8')
            self.send_header('Content-Length', str(len(payload)))
            self.end_headers()
            self.wfile.write(payload)
        elif self.path.startswith('/redirect_loop'):
            self.send_response(301)
            self.send_header('Location', self.path)
            self.send_header('Content-Length', '0')
            self.end_headers()
        elif self.path.startswith('/redirect_'):
            self._redirect()
        elif self.path.startswith('/method'):
            self._method('GET', str(self.headers).encode('utf-8'))
        elif self.path.startswith('/headers'):
            self._headers()
        elif self.path.startswith('/308-to-headers'):
            self.send_response(308)
            self.send_header('Location', '/headers')
            self.send_header('Content-Length', '0')
            self.end_headers()
        elif self.path == '/trailing_garbage':
            payload = b'<html><video src="/vid.mp4" /></html>'
            self.send_response(200)
            self.send_header('Content-Type', 'text/html; charset=utf-8')
            self.send_header('Content-Encoding', 'gzip')
            buf = io.BytesIO()
            with gzip.GzipFile(fileobj=buf, mode='wb') as f:
                f.write(payload)
            compressed = buf.getvalue() + b'trailing garbage'
            self.send_header('Content-Length', str(len(compressed)))
            self.end_headers()
            self.wfile.write(compressed)
        elif self.path == '/302-non-ascii-redirect':
            new_url = f'http://127.0.0.1:{http_server_port(self.server)}/中文.html'
            self.send_response(301)
            self.send_header('Location', new_url)
            self.send_header('Content-Length', '0')
            self.end_headers()
        elif self.path == '/content-encoding':
            encodings = self.headers.get('ytdl-encoding', '')
            payload = b'<html><video src="/vid.mp4" /></html>'
            for encoding in filter(None, (e.strip() for e in encodings.split(','))):
                if encoding == 'br' and brotli:
                    payload = brotli.compress(payload)
                elif encoding == 'gzip':
                    buf = io.BytesIO()
                    with gzip.GzipFile(fileobj=buf, mode='wb') as f:
                        f.write(payload)
                    payload = buf.getvalue()
                elif encoding == 'deflate':
                    payload = zlib.compress(payload)
                elif encoding == 'unsupported':
                    payload = b'raw'
                    break
                else:
                    self._status(415)
                    return
            self.send_response(200)
            self.send_header('Content-Encoding', encodings)
            self.send_header('Content-Length', str(len(payload)))
            self.end_headers()
            self.wfile.write(payload)
        elif self.path.startswith('/gen_'):
            payload = b'<html></html>'
            self.send_response(int(self.path[len('/gen_'):]))
            self.send_header('Content-Type', 'text/html; charset=utf-8')
            self.send_header('Content-Length', str(len(payload)))
            self.end_headers()
            self.wfile.write(payload)
        elif self.path.startswith('/incompleteread'):
            payload = b'<html></html>'
            self.send_response(200)
            self.send_header('Content-Type', 'text/html; charset=utf-8')
            self.send_header('Content-Length', '234234')
            self.end_headers()
            self.wfile.write(payload)
            self.finish()
        elif self.path.startswith('/timeout_'):
            time.sleep(int(self.path[len('/timeout_'):]))
            self._headers()
        elif self.path == '/source_address':
            payload = str(self.client_address[0]).encode('utf-8')
            self.send_response(200)
            self.send_header('Content-Type', 'text/html; charset=utf-8')
            self.send_header('Content-Length', str(len(payload)))
            self.end_headers()
            self.wfile.write(payload)
            self.finish()
        else:
            self._status(404)

    def send_header(self, keyword, value):
        """
        Forcibly allow HTTP server to send non percent-encoded non-ASCII characters in headers.
        This is against what is defined in RFC 3986, however we need to test we support this
        since some sites incorrectly do this.
        """
        if keyword.lower() == 'connection':
            return super().send_header(keyword, value)

        if not hasattr(self, '_headers_buffer'):
            self._headers_buffer = []

        self._headers_buffer.append(f'{keyword}: {value}\r\n'.encode())


def validate_and_send(rh, req):
    rh.validate(req)
    return rh.send(req)


class TestRequestHandlerBase:
    @classmethod
    def setup_class(cls):
        cls.http_httpd = http.server.ThreadingHTTPServer(
            ('127.0.0.1', 0), HTTPTestRequestHandler)
        cls.http_port = http_server_port(cls.http_httpd)
        cls.http_server_thread = threading.Thread(target=cls.http_httpd.serve_forever)
        # FIXME: we should probably stop the http server thread after each test
        # See: https://github.com/yt-dlp/yt-dlp/pull/7094#discussion_r1199746041
        cls.http_server_thread.daemon = True
        cls.http_server_thread.start()

        # HTTPS server
        certfn = os.path.join(TEST_DIR, 'testcert.pem')
        cls.https_httpd = http.server.ThreadingHTTPServer(
            ('127.0.0.1', 0), HTTPTestRequestHandler)
        sslctx = ssl.SSLContext(ssl.PROTOCOL_TLS_SERVER)
        sslctx.load_cert_chain(certfn, None)
        cls.https_httpd.socket = sslctx.wrap_socket(cls.https_httpd.socket, server_side=True)
        cls.https_port = http_server_port(cls.https_httpd)
        cls.https_server_thread = threading.Thread(target=cls.https_httpd.serve_forever)
        cls.https_server_thread.daemon = True
        cls.https_server_thread.start()


@pytest.fixture
def handler(request):
    rh_key = request.param
    if inspect.isclass(rh_key) and issubclass(rh_key, RequestHandler):
        handler = rh_key
    else:
        try:
            handler = _get_request_handler(rh_key)
        except KeyError:
            handler = None
        if handler is None:
            pytest.skip(f'{rh_key} request handler is not available')

    return functools.partial(handler, logger=FakeLogger)


# TODO
@pytest.fixture
def handler_nopartial(request):
    rh_key = request.param
    if inspect.isclass(rh_key) and issubclass(rh_key, RequestHandler):
        handler = rh_key
    else:
        try:
            handler = _get_request_handler(rh_key)
        except KeyError:
            handler = None
        if handler is None:
            pytest.skip(f'{rh_key} request handler is not available')

    return handler


class TestHTTPRequestHandler(TestRequestHandlerBase):
    @pytest.mark.parametrize('handler', ['Urllib', 'Requests'], indirect=True)
    def test_verify_cert(self, handler):
        with handler() as rh:
            with pytest.raises(CertificateVerifyError):
                validate_and_send(rh, Request(f'https://127.0.0.1:{self.https_port}/headers'))

        with handler(verify=False) as rh:
            r = validate_and_send(rh, Request(f'https://127.0.0.1:{self.https_port}/headers'))
            assert r.status == 200
            r.close()

    @pytest.mark.parametrize('handler', ['Urllib', 'Requests'], indirect=True)
    def test_ssl_error(self, handler):
        # HTTPS server with too old TLS version
        # XXX: is there a better way to test this than to create a new server?
        https_httpd = http.server.ThreadingHTTPServer(
            ('127.0.0.1', 0), HTTPTestRequestHandler)
        sslctx = ssl.SSLContext(ssl.PROTOCOL_TLS_SERVER)
        https_httpd.socket = sslctx.wrap_socket(https_httpd.socket, server_side=True)
        https_port = http_server_port(https_httpd)
        https_server_thread = threading.Thread(target=https_httpd.serve_forever)
        https_server_thread.daemon = True
        https_server_thread.start()

        with handler(verify=False) as rh:
            with pytest.raises(SSLError, match='sslv3 alert handshake failure') as exc_info:
                validate_and_send(rh, Request(f'https://127.0.0.1:{https_port}/headers'))
            assert not issubclass(exc_info.type, CertificateVerifyError)

    @pytest.mark.parametrize('handler', ['Urllib', 'Requests'], indirect=True)
    def test_percent_encode(self, handler):
        with handler() as rh:
            # Unicode characters should be encoded with uppercase percent-encoding
            res = validate_and_send(rh, Request(f'http://127.0.0.1:{self.http_port}/中文.html'))
            assert res.status == 200
            res.close()
            # don't normalize existing percent encodings
            res = validate_and_send(rh, Request(f'http://127.0.0.1:{self.http_port}/%c7%9f'))
            assert res.status == 200
            res.close()

    @pytest.mark.parametrize('handler', ['Urllib', 'Requests'], indirect=True)
    def test_unicode_path_redirection(self, handler):
        with handler() as rh:
            r = validate_and_send(rh, Request(f'http://127.0.0.1:{self.http_port}/302-non-ascii-redirect'))
            assert r.url == f'http://127.0.0.1:{self.http_port}/%E4%B8%AD%E6%96%87.html'
            r.close()

    @pytest.mark.parametrize('handler', ['Urllib', 'Requests'], indirect=True)
    def test_raise_http_error(self, handler):
        with handler() as rh:
            for bad_status in (400, 500, 599, 302):
                with pytest.raises(HTTPError):
                    validate_and_send(rh, Request('http://127.0.0.1:%d/gen_%d' % (self.http_port, bad_status)))

            # Should not raise an error
            validate_and_send(rh, Request('http://127.0.0.1:%d/gen_200' % self.http_port)).close()

    @pytest.mark.parametrize('handler', ['Urllib', 'Requests'], indirect=True)
    def test_response_url(self, handler):
        with handler() as rh:
            # Response url should be that of the last url in redirect chain
            res = validate_and_send(rh, Request(f'http://127.0.0.1:{self.http_port}/redirect_301'))
            assert res.url == f'http://127.0.0.1:{self.http_port}/method'
            res.close()
            res2 = validate_and_send(rh, Request(f'http://127.0.0.1:{self.http_port}/gen_200'))
            assert res2.url == f'http://127.0.0.1:{self.http_port}/gen_200'
            res2.close()

    @pytest.mark.parametrize('handler', ['Urllib', 'Requests'], indirect=True)
    def test_redirect(self, handler):
        with handler() as rh:
            def do_req(redirect_status, method, assert_no_content=False):
                data = b'testdata' if method in ('POST', 'PUT') else None
                res = validate_and_send(
                    rh, Request(f'http://127.0.0.1:{self.http_port}/redirect_{redirect_status}', method=method, data=data))

                headers = b''
                data_sent = b''
                if data is not None:
                    data_sent += res.read(len(data))
                    if data_sent != data:
                        headers += data_sent
                        data_sent = b''

                headers += res.read()

                if assert_no_content or data is None:
                    assert b'Content-Type' not in headers
                    assert b'Content-Length' not in headers
                else:
                    assert b'Content-Type' in headers
                    assert b'Content-Length' in headers

                return data_sent.decode('utf-8'), res.headers.get('method', '')

            # A 303 must either use GET or HEAD for subsequent request
            assert do_req(303, 'POST', True) == ('', 'GET')
            assert do_req(303, 'HEAD') == ('', 'HEAD')

            assert do_req(303, 'PUT', True) == ('', 'GET')

            # 301 and 302 turn POST only into a GET
            assert do_req(301, 'POST', True) == ('', 'GET')
            assert do_req(301, 'HEAD') == ('', 'HEAD')
            assert do_req(302, 'POST', True) == ('', 'GET')
            assert do_req(302, 'HEAD') == ('', 'HEAD')

            assert do_req(301, 'PUT') == ('testdata', 'PUT')
            assert do_req(302, 'PUT') == ('testdata', 'PUT')

            # 307 and 308 should not change method
            for m in ('POST', 'PUT'):
                assert do_req(307, m) == ('testdata', m)
                assert do_req(308, m) == ('testdata', m)

            assert do_req(307, 'HEAD') == ('', 'HEAD')
            assert do_req(308, 'HEAD') == ('', 'HEAD')

            # These should not redirect and instead raise an HTTPError
            for code in (300, 304, 305, 306):
                with pytest.raises(HTTPError):
                    do_req(code, 'GET')

<<<<<<< HEAD
    @pytest.mark.parametrize('handler', ['Urllib', 'Requests'], indirect=True)
=======
    @pytest.mark.parametrize('handler', ['Urllib'], indirect=True)
    def test_request_cookie_header(self, handler):
        # We should accept a Cookie header being passed as in normal headers and handle it appropriately.
        with handler() as rh:
            # Specified Cookie header should be used
            res = validate_and_send(
                rh, Request(
                    f'http://127.0.0.1:{self.http_port}/headers',
                    headers={'Cookie': 'test=test'})).read().decode('utf-8')
            assert 'Cookie: test=test' in res

            # Specified Cookie header should be removed on any redirect
            res = validate_and_send(
                rh, Request(
                    f'http://127.0.0.1:{self.http_port}/308-to-headers',
                    headers={'Cookie': 'test=test'})).read().decode('utf-8')
            assert 'Cookie: test=test' not in res

        # Specified Cookie header should override global cookiejar for that request
        cookiejar = http.cookiejar.CookieJar()
        cookiejar.set_cookie(http.cookiejar.Cookie(
            version=0, name='test', value='ytdlp', port=None, port_specified=False,
            domain='127.0.0.1', domain_specified=True, domain_initial_dot=False, path='/',
            path_specified=True, secure=False, expires=None, discard=False, comment=None,
            comment_url=None, rest={}))

        with handler(cookiejar=cookiejar) as rh:
            data = validate_and_send(
                rh, Request(f'http://127.0.0.1:{self.http_port}/headers', headers={'cookie': 'test=test'})).read()
            assert b'Cookie: test=ytdlp' not in data
            assert b'Cookie: test=test' in data

    @pytest.mark.parametrize('handler', ['Urllib'], indirect=True)
>>>>>>> e933c729
    def test_redirect_loop(self, handler):
        with handler() as rh:
            with pytest.raises(HTTPError, match='redirect loop'):
                validate_and_send(rh, Request(f'http://127.0.0.1:{self.http_port}/redirect_loop'))

    @pytest.mark.parametrize('handler', ['Urllib', 'Requests'], indirect=True)
    def test_incompleteread(self, handler):
        with handler(timeout=2) as rh:
            with pytest.raises(IncompleteRead):
                validate_and_send(rh, Request('http://127.0.0.1:%d/incompleteread' % self.http_port)).read()

    @pytest.mark.parametrize('handler', ['Urllib', 'Requests'], indirect=True)
    def test_cookies(self, handler):
        cookiejar = http.cookiejar.CookieJar()
        cookiejar.set_cookie(http.cookiejar.Cookie(
            0, 'test', 'ytdlp', None, False, '127.0.0.1', True,
            False, '/headers', True, False, None, False, None, None, {}))

        with handler(cookiejar=cookiejar) as rh:
            data = validate_and_send(rh, Request(f'http://127.0.0.1:{self.http_port}/headers')).read()
            assert b'Cookie: test=ytdlp' in data

        # Per request
        with handler() as rh:
            data = validate_and_send(
                rh, Request(f'http://127.0.0.1:{self.http_port}/headers', extensions={'cookiejar': cookiejar})).read()
            assert b'Cookie: test=ytdlp' in data

    @pytest.mark.parametrize('handler', ['Urllib', 'Requests'], indirect=True)
    def test_headers(self, handler):

        with handler(headers=CaseInsensitiveDict({'test1': 'test', 'test2': 'test2'})) as rh:
            # Global Headers
            data = validate_and_send(rh, Request(f'http://127.0.0.1:{self.http_port}/headers')).read()
            assert b'Test1: test' in data

            # Per request headers, merged with global
            data = validate_and_send(rh, Request(
                f'http://127.0.0.1:{self.http_port}/headers', headers={'test2': 'changed', 'test3': 'test3'})).read()
            assert b'Test1: test' in data
            assert b'Test2: changed' in data
            assert b'Test2: test2' not in data
            assert b'Test3: test3' in data

    @pytest.mark.parametrize('handler', ['Urllib', 'Requests'], indirect=True)
    def test_timeout(self, handler):
        with handler() as rh:
            # Default timeout is 20 seconds, so this should go through
            validate_and_send(
                rh, Request(f'http://127.0.0.1:{self.http_port}/timeout_3'))

        with handler(timeout=0.5) as rh:
            with pytest.raises(TransportError):
                validate_and_send(
                    rh, Request(f'http://127.0.0.1:{self.http_port}/timeout_1'))

            # Per request timeout, should override handler timeout
            validate_and_send(
                rh, Request(f'http://127.0.0.1:{self.http_port}/timeout_1', extensions={'timeout': 4}))

    @pytest.mark.parametrize('handler', ['Urllib', 'Requests'], indirect=True)
    def test_source_address(self, handler):
        source_address = f'127.0.0.{random.randint(5, 255)}'
        with handler(source_address=source_address) as rh:
            data = validate_and_send(
                rh, Request(f'http://127.0.0.1:{self.http_port}/source_address')).read().decode('utf-8')
            assert source_address == data

    @pytest.mark.parametrize('handler', ['Urllib', 'Requests'], indirect=True)
    def test_gzip_trailing_garbage(self, handler):
        with handler() as rh:
            data = validate_and_send(rh, Request(f'http://localhost:{self.http_port}/trailing_garbage')).read().decode('utf-8')
            assert data == '<html><video src="/vid.mp4" /></html>'

    @pytest.mark.parametrize('handler', ['Urllib', 'Requests'], indirect=True)
    @pytest.mark.skipif(not brotli, reason='brotli support is not installed')
    def test_brotli(self, handler):
        with handler() as rh:
            res = validate_and_send(
                rh, Request(
                    f'http://127.0.0.1:{self.http_port}/content-encoding',
                    headers={'ytdl-encoding': 'br'}))
            assert res.headers.get('Content-Encoding') == 'br'
            assert res.read() == b'<html><video src="/vid.mp4" /></html>'

    @pytest.mark.parametrize('handler', ['Urllib', 'Requests'], indirect=True)
    def test_deflate(self, handler):
        with handler() as rh:
            res = validate_and_send(
                rh, Request(
                    f'http://127.0.0.1:{self.http_port}/content-encoding',
                    headers={'ytdl-encoding': 'deflate'}))
            assert res.headers.get('Content-Encoding') == 'deflate'
            assert res.read() == b'<html><video src="/vid.mp4" /></html>'

    @pytest.mark.parametrize('handler', ['Urllib', 'Requests'], indirect=True)
    def test_gzip(self, handler):
        with handler() as rh:
            res = validate_and_send(
                rh, Request(
                    f'http://127.0.0.1:{self.http_port}/content-encoding',
                    headers={'ytdl-encoding': 'gzip'}))
            assert res.headers.get('Content-Encoding') == 'gzip'
            assert res.read() == b'<html><video src="/vid.mp4" /></html>'

    @pytest.mark.parametrize('handler', ['Urllib', 'Requests'], indirect=True)
    def test_multiple_encodings(self, handler):
        with handler() as rh:
            for pair in ('gzip,deflate', 'deflate, gzip', 'gzip, gzip', 'deflate, deflate'):
                res = validate_and_send(
                    rh, Request(
                        f'http://127.0.0.1:{self.http_port}/content-encoding',
                        headers={'ytdl-encoding': pair}))
                assert res.headers.get('Content-Encoding') == pair
                assert res.read() == b'<html><video src="/vid.mp4" /></html>'

    @pytest.mark.parametrize('handler', ['Urllib', 'Requests'], indirect=True)
    def test_unsupported_encoding(self, handler):
        with handler() as rh:
            res = validate_and_send(
                rh, Request(
                    f'http://127.0.0.1:{self.http_port}/content-encoding',
                    headers={'ytdl-encoding': 'unsupported'}))
            assert res.headers.get('Content-Encoding') == 'unsupported'
            assert res.read() == b'raw'

    @pytest.mark.parametrize('handler', ['Urllib', 'Requests'], indirect=True)
    def test_read(self, handler):
        with handler() as rh:
            res = validate_and_send(
                rh, Request(f'http://127.0.0.1:{self.http_port}/headers'))
            assert res.readable()
            assert res.read(1) == b'H'
            assert res.read(3) == b'ost'


class TestHTTPProxy(TestRequestHandlerBase):
    @classmethod
    def setup_class(cls):
        super().setup_class()
        # HTTP Proxy server
        cls.proxy = http.server.ThreadingHTTPServer(
            ('127.0.0.1', 0), _build_proxy_handler('normal'))
        cls.proxy_port = http_server_port(cls.proxy)
        cls.proxy_thread = threading.Thread(target=cls.proxy.serve_forever)
        cls.proxy_thread.daemon = True
        cls.proxy_thread.start()

        # Geo proxy server
        cls.geo_proxy = http.server.ThreadingHTTPServer(
            ('127.0.0.1', 0), _build_proxy_handler('geo'))
        cls.geo_port = http_server_port(cls.geo_proxy)
        cls.geo_proxy_thread = threading.Thread(target=cls.geo_proxy.serve_forever)
        cls.geo_proxy_thread.daemon = True
        cls.geo_proxy_thread.start()

    @pytest.mark.parametrize('handler', ['Urllib', 'Requests'], indirect=True)
    def test_http_proxy(self, handler):
        http_proxy = f'http://127.0.0.1:{self.proxy_port}'
        geo_proxy = f'http://127.0.0.1:{self.geo_port}'

        # Test global http proxy
        # Test per request http proxy
        # Test per request http proxy disables proxy
        url = 'http://foo.com/bar'

        # Global HTTP proxy
        with handler(proxies={'http': http_proxy}) as rh:
            res = validate_and_send(rh, Request(url)).read().decode('utf-8')
            assert res == f'normal: {url}'

            # Per request proxy overrides global
            res = validate_and_send(rh, Request(url, proxies={'http': geo_proxy})).read().decode('utf-8')
            assert res == f'geo: {url}'

            # and setting to None disables all proxies for that request
            real_url = f'http://127.0.0.1:{self.http_port}/headers'
            res = validate_and_send(
                rh, Request(real_url, proxies={'http': None})).read().decode('utf-8')
            assert res != f'normal: {real_url}'
            assert 'Accept' in res

    @pytest.mark.parametrize('handler', ['Urllib', 'Requests'], indirect=True)
    def test_noproxy(self, handler):
        with handler(proxies={'proxy': f'http://127.0.0.1:{self.proxy_port}'}) as rh:
            # NO_PROXY
            for no_proxy in (f'127.0.0.1:{self.http_port}', '127.0.0.1', 'localhost'):
                nop_response = validate_and_send(
                    rh, Request(f'http://127.0.0.1:{self.http_port}/headers', proxies={'no': no_proxy})).read().decode(
                    'utf-8')
                assert 'Accept' in nop_response

    @pytest.mark.parametrize('handler', ['Urllib', 'Requests'], indirect=True)
    def test_allproxy(self, handler):
        url = 'http://foo.com/bar'
        with handler() as rh:
            response = validate_and_send(rh, Request(url, proxies={'all': f'http://127.0.0.1:{self.proxy_port}'})).read().decode(
                'utf-8')
            assert response == f'normal: {url}'

    @pytest.mark.parametrize('handler', ['Urllib', 'Requests'], indirect=True)
    def test_http_proxy_with_idn(self, handler):
        with handler(proxies={
            'http': f'http://127.0.0.1:{self.proxy_port}',
        }) as rh:
            url = 'http://中文.tw/'
            response = rh.send(Request(url)).read().decode('utf-8')
            # b'xn--fiq228c' is '中文'.encode('idna')
            assert response == 'normal: http://xn--fiq228c.tw/'


class TestClientCertificate:

    @classmethod
    def setup_class(cls):
        certfn = os.path.join(TEST_DIR, 'testcert.pem')
        cls.certdir = os.path.join(TEST_DIR, 'testdata', 'certificate')
        cacertfn = os.path.join(cls.certdir, 'ca.crt')
        cls.httpd = http.server.ThreadingHTTPServer(('127.0.0.1', 0), HTTPTestRequestHandler)
        sslctx = ssl.SSLContext(ssl.PROTOCOL_TLS_SERVER)
        sslctx.verify_mode = ssl.CERT_REQUIRED
        sslctx.load_verify_locations(cafile=cacertfn)
        sslctx.load_cert_chain(certfn, None)
        cls.httpd.socket = sslctx.wrap_socket(cls.httpd.socket, server_side=True)
        cls.port = http_server_port(cls.httpd)
        cls.server_thread = threading.Thread(target=cls.httpd.serve_forever)
        cls.server_thread.daemon = True
        cls.server_thread.start()

    def _run_test(self, handler, **handler_kwargs):
        with handler(
            # Disable client-side validation of unacceptable self-signed testcert.pem
            # The test is of a check on the server side, so unaffected
            verify=False,
            **handler_kwargs,
        ) as rh:
            validate_and_send(rh, Request(f'https://127.0.0.1:{self.port}/video.html')).read().decode('utf-8')

    @pytest.mark.parametrize('handler', ['Urllib', 'Requests'], indirect=True)
    def test_certificate_combined_nopass(self, handler):
        self._run_test(handler, client_cert=(os.path.join(self.certdir, 'clientwithkey.crt'), None, None))

    @pytest.mark.parametrize('handler', ['Urllib', 'Requests'], indirect=True)
    def test_certificate_nocombined_nopass(self, handler):
        self._run_test(handler, client_cert=(os.path.join(self.certdir, 'client.crt'), os.path.join(self.certdir, 'client.key'), None))

    @pytest.mark.parametrize('handler', ['Urllib', 'Requests'], indirect=True)
    def test_certificate_combined_pass(self, handler):
        self._run_test(handler, client_cert=(os.path.join(self.certdir, 'clientwithencryptedkey.crt'), None, 'foobar'))

    @pytest.mark.parametrize('handler', ['Urllib', 'Requests'], indirect=True)
    def test_certificate_nocombined_pass(self, handler):
        self._run_test(handler, client_cert=(os.path.join(self.certdir, 'client.crt'), os.path.join(self.certdir, 'clientencrypted.key'), 'foobar'))


class TestUrllibRequestHandler(TestRequestHandlerBase):
    @pytest.mark.parametrize('handler', ['Urllib'], indirect=True)
    def test_file_urls(self, handler):
        # See https://github.com/ytdl-org/youtube-dl/issues/8227
        tf = tempfile.NamedTemporaryFile(delete=False)
        tf.write(b'foobar')
        tf.close()
        req = Request(pathlib.Path(tf.name).as_uri())
        with handler() as rh:
            with pytest.raises(UnsupportedRequest):
                rh.validate(req)

            # Test that urllib never loaded FileHandler
            with pytest.raises(TransportError):
                rh.send(req)

        with handler(enable_file_urls=True) as rh:
            res = validate_and_send(rh, req)
            assert res.read() == b'foobar'
            res.close()

        os.unlink(tf.name)

    @pytest.mark.parametrize('handler', ['Urllib'], indirect=True)
    def test_http_error_returns_content(self, handler):
        # urllib HTTPError will try close the underlying response if reference to the HTTPError object is lost
        def get_response():
            with handler() as rh:
                # headers url
                try:
                    validate_and_send(rh, Request(f'http://127.0.0.1:{self.http_port}/gen_404'))
                except HTTPError as e:
                    return e.response

        assert get_response().read() == b'<html></html>'

    @pytest.mark.parametrize('handler', ['Urllib'], indirect=True)
    def test_verify_cert_error_text(self, handler):
        # Check the output of the error message
        with handler() as rh:
            with pytest.raises(
                CertificateVerifyError,
                match=r'\[SSL: CERTIFICATE_VERIFY_FAILED\] certificate verify failed: self.signed certificate'
            ):
                validate_and_send(rh, Request(f'https://127.0.0.1:{self.https_port}/headers'))

    @pytest.mark.parametrize('handler', ['Urllib'], indirect=True)
    def test_httplib_validation_errors(self, handler):
        with handler() as rh:

            # https://github.com/python/cpython/blob/987b712b4aeeece336eed24fcc87a950a756c3e2/Lib/http/client.py#L1256
            with pytest.raises(RequestError, match='method can\'t contain control characters') as exc_info:
                validate_and_send(rh, Request('http://127.0.0.1', method='GET\n'))
            assert not isinstance(exc_info.value, TransportError)

            # https://github.com/python/cpython/blob/987b712b4aeeece336eed24fcc87a950a756c3e2/Lib/http/client.py#L1265
            with pytest.raises(RequestError, match='URL can\'t contain control characters') as exc_info:
                validate_and_send(rh, Request('http://127.0.0. 1', method='GET\n'))
            assert not isinstance(exc_info.value, TransportError)

            # https://github.com/python/cpython/blob/987b712b4aeeece336eed24fcc87a950a756c3e2/Lib/http/client.py#L1288C31-L1288C50
            with pytest.raises(RequestError, match='Invalid header name') as exc_info:
                validate_and_send(rh, Request('http://127.0.0.1', headers={'foo\n': 'bar'}))
            assert not isinstance(exc_info.value, TransportError)


def run_validation(handler, fail, req, **handler_kwargs):
    with handler(**handler_kwargs) as rh:
        if fail:
            with pytest.raises(UnsupportedRequest):
                rh.validate(req)
        else:
            rh.validate(req)


class TestRequestHandlerValidation:

    class ValidationRH(RequestHandler):
        def _send(self, request):
            raise RequestError('test')

    class NoCheckRH(ValidationRH):
        _SUPPORTED_FEATURES = None
        _SUPPORTED_PROXY_SCHEMES = None
        _SUPPORTED_URL_SCHEMES = None

    class HTTPSupportedRH(ValidationRH):
        _SUPPORTED_URL_SCHEMES = ('http',)

    URL_SCHEME_TESTS = [
        # scheme, expected to fail, handler kwargs
        ('Urllib', [
            ('http', False, {}),
            ('https', False, {}),
            ('data', False, {}),
            ('ftp', False, {}),
            ('file', True, {}),
            ('file', False, {'enable_file_urls': True}),
        ]),
        (NoCheckRH, [('http', False, {})]),
        (ValidationRH, [('http', True, {})]),
        ('Requests', [
            ('http', False, {}),
            ('https', False, {}),
        ]),
    ]

    PROXY_SCHEME_TESTS = [
        # scheme, expected to fail
        ('Urllib', [
            ('http', False),
            ('https', True),
            ('socks4', False),
            ('socks4a', False),
            ('socks5', False),
            ('socks5h', False),
            ('socks', True),
        ]),
        (NoCheckRH, [('http', False)]),
        (HTTPSupportedRH, [('http', True)]),
        ('Requests', [
            ('http', False),
            ('https', False),  # assuming on supported requests version
            ('socks4', False),
            ('socks4a', False),
            ('socks5', False),
            ('socks5h', False),
        ])
    ]

    PROXY_KEY_TESTS = [
        # key, expected to fail
        ('Urllib', [
            ('all', False),
            ('unrelated', False),
        ]),
        ('Requests', [
            ('all', False),
            ('unrelated', False),
        ]),
        (NoCheckRH, [('all', False)]),
        (HTTPSupportedRH, [('all', True)]),
        (HTTPSupportedRH, [('no', True)]),
    ]

    @pytest.mark.parametrize('handler,scheme,fail,handler_kwargs', [
        (handler_tests[0], scheme, fail, handler_kwargs)
        for handler_tests in URL_SCHEME_TESTS
        for scheme, fail, handler_kwargs in handler_tests[1]

    ], indirect=['handler'])
    def test_url_scheme(self, handler, scheme, fail, handler_kwargs):
        run_validation(handler, fail, Request(f'{scheme}://'), **(handler_kwargs or {}))

    @pytest.mark.parametrize('handler,fail', [('Urllib', False), ('Requests', False)], indirect=['handler'])
    def test_no_proxy(self, handler, fail):
        run_validation(handler, fail, Request('http://', proxies={'no': '127.0.0.1,github.com'}))
        run_validation(handler, fail, Request('http://'), proxies={'no': '127.0.0.1,github.com'})

    @pytest.mark.parametrize('handler,proxy_key,fail', [
        (handler_tests[0], proxy_key, fail)
        for handler_tests in PROXY_KEY_TESTS
        for proxy_key, fail in handler_tests[1]
    ], indirect=['handler'])
    def test_proxy_key(self, handler, proxy_key, fail):
        run_validation(handler, fail, Request('http://', proxies={proxy_key: 'http://example.com'}))
        run_validation(handler, fail, Request('http://'), proxies={proxy_key: 'http://example.com'})

    @pytest.mark.parametrize('handler,scheme,fail', [
        (handler_tests[0], scheme, fail)
        for handler_tests in PROXY_SCHEME_TESTS
        for scheme, fail in handler_tests[1]
    ], indirect=['handler'])
    def test_proxy_scheme(self, handler, scheme, fail):
        run_validation(handler, fail, Request('http://', proxies={'http': f'{scheme}://example.com'}))
        run_validation(handler, fail, Request('http://'), proxies={'http': f'{scheme}://example.com'})

    @pytest.mark.parametrize('handler', ['Urllib', HTTPSupportedRH, 'Requests'], indirect=True)
    def test_empty_proxy(self, handler):
        run_validation(handler, False, Request('http://', proxies={'http': None}))
        run_validation(handler, False, Request('http://'), proxies={'http': None})

    @pytest.mark.parametrize('proxy_url', ['//example.com', 'example.com', '127.0.0.1'])
    @pytest.mark.parametrize('handler', ['Urllib', 'Requests'], indirect=True)
    def test_missing_proxy_scheme(self, handler, proxy_url):
        run_validation(handler, True, Request('http://', proxies={'http': 'example.com'}))

    @pytest.mark.parametrize('handler', ['Urllib', 'Requests'], indirect=True)
    def test_cookiejar_extension(self, handler):
        run_validation(handler, True, Request('http://', extensions={'cookiejar': 'notacookiejar'}))

    @pytest.mark.parametrize('handler', ['Urllib', 'Requests'], indirect=True)
    def test_timeout_extension(self, handler):
        run_validation(handler, True, Request('http://', extensions={'timeout': 'notavalidtimeout'}))

    def test_invalid_request_type(self):
        rh = self.ValidationRH(logger=FakeLogger())
        for method in (rh.validate, rh.send):
            with pytest.raises(TypeError, match='Expected an instance of Request'):
                method('not a request')


class FakeResponse(Response):
    def __init__(self, request):
        # XXX: we could make request part of standard response interface
        self.request = request
        super().__init__(fp=io.BytesIO(b''), headers={}, url=request.url)


class FakeRH(RequestHandler):

    def _validate(self, request):
        return

    def _send(self, request: Request):
        if request.url.startswith('ssl://'):
            raise SSLError(request.url[len('ssl://'):])
        return FakeResponse(request)


class FakeRHYDL(FakeYDL):
    def __init__(self, *args, **kwargs):
        super().__init__(*args, **kwargs)
        self._request_director = self.build_request_director([FakeRH])


class TestRequestDirector:

    def test_handler_operations(self):
        director = RequestDirector(logger=FakeLogger())
        handler = FakeRH(logger=FakeLogger())
        director.add_handler(handler)
        assert director.get_handler(FakeRH.rh_key()) is handler

        # Handler should overwrite
        handler2 = FakeRH(logger=FakeLogger())
        director.add_handler(handler2)
        assert director.get_handler(FakeRH.rh_key()) is not handler
        assert director.get_handler(FakeRH.rh_key()) is handler2
        assert len(director.get_handlers()) == 1

        class AnotherFakeRH(FakeRH):
            pass
        director.add_handler(AnotherFakeRH(logger=FakeLogger()))
        assert len(director.get_handlers()) == 2
        assert director.get_handler(AnotherFakeRH.rh_key()).rh_key() == AnotherFakeRH.rh_key()

        director.remove_handler(FakeRH.rh_key())
        assert director.get_handler(FakeRH.rh_key()) is None
        assert len(director.get_handlers()) == 1

        # RequestErrors should passthrough
        with pytest.raises(SSLError):
            director.send(Request('ssl://something'))

    def test_send(self):
        director = RequestDirector(logger=FakeLogger())
        with pytest.raises(RequestError):
            director.send(Request('any://'))
        director.add_handler(FakeRH(logger=FakeLogger()))
        assert isinstance(director.send(Request('http://')), FakeResponse)

    def test_unsupported_handlers(self):
        director = RequestDirector(logger=FakeLogger())
        director.add_handler(FakeRH(logger=FakeLogger()))

        class SupportedRH(RequestHandler):
            _SUPPORTED_URL_SCHEMES = ['http']

            def _send(self, request: Request):
                return Response(fp=io.BytesIO(b'supported'), headers={}, url=request.url)

        # This handler should by default take preference over FakeRH
        director.add_handler(SupportedRH(logger=FakeLogger()))
        assert director.send(Request('http://')).read() == b'supported'
        assert director.send(Request('any://')).read() == b''

        director.remove_handler(FakeRH.rh_key())
        with pytest.raises(NoSupportingHandlers):
            director.send(Request('any://'))

    def test_unexpected_error(self):
        director = RequestDirector(logger=FakeLogger())

        class UnexpectedRH(FakeRH):
            def _send(self, request: Request):
                raise TypeError('something')

        director.add_handler(UnexpectedRH(logger=FakeLogger))
        with pytest.raises(NoSupportingHandlers, match=r'1 unexpected error'):
            director.send(Request('any://'))

        director.remove_handlers()
        assert len(director.get_handlers()) == 0

        # Should not be fatal
        director.add_handler(FakeRH(logger=FakeLogger()))
        director.add_handler(UnexpectedRH(logger=FakeLogger))
        assert director.send(Request('any://'))


# XXX: do we want to move this to test_YoutubeDL.py?
class TestYoutubeDLNetworking:

    @staticmethod
    def build_handler(ydl, handler: RequestHandler = FakeRH):
        return ydl.build_request_director([handler]).get_handler(rh_key=handler.rh_key())

    def test_compat_opener(self):
        with FakeYDL() as ydl:
            with warnings.catch_warnings():
                warnings.simplefilter('ignore', category=DeprecationWarning)
                assert isinstance(ydl._opener, urllib.request.OpenerDirector)

    @pytest.mark.parametrize('proxy,expected', [
        ('http://127.0.0.1:8080', {'all': 'http://127.0.0.1:8080'}),
        ('', {'all': '__noproxy__'}),
        (None, {'http': 'http://127.0.0.1:8081', 'https': 'http://127.0.0.1:8081'})  # env, set https
    ])
    def test_proxy(self, proxy, expected):
        old_http_proxy = os.environ.get('HTTP_PROXY')
        try:
            os.environ['HTTP_PROXY'] = 'http://127.0.0.1:8081'  # ensure that provided proxies override env
            with FakeYDL({'proxy': proxy}) as ydl:
                assert ydl.proxies == expected
        finally:
            if old_http_proxy:
                os.environ['HTTP_PROXY'] = old_http_proxy

    def test_compat_request(self):
        with FakeRHYDL() as ydl:
            assert ydl.urlopen('test://')
            urllib_req = urllib.request.Request('http://foo.bar', data=b'test', method='PUT', headers={'X-Test': '1'})
            urllib_req.add_unredirected_header('Cookie', 'bob=bob')
            urllib_req.timeout = 2
            with warnings.catch_warnings():
                warnings.simplefilter('ignore', category=DeprecationWarning)
                req = ydl.urlopen(urllib_req).request
                assert req.url == urllib_req.get_full_url()
                assert req.data == urllib_req.data
                assert req.method == urllib_req.get_method()
                assert 'X-Test' in req.headers
                assert 'Cookie' in req.headers
                assert req.extensions.get('timeout') == 2

            with pytest.raises(AssertionError):
                ydl.urlopen(None)

    def test_extract_basic_auth(self):
        with FakeRHYDL() as ydl:
            res = ydl.urlopen(Request('http://user:pass@foo.bar'))
            assert res.request.headers['Authorization'] == 'Basic dXNlcjpwYXNz'

    def test_sanitize_url(self):
        with FakeRHYDL() as ydl:
            res = ydl.urlopen(Request('httpss://foo.bar'))
            assert res.request.url == 'https://foo.bar'

    def test_file_urls_error(self):
        # use urllib handler
        with FakeYDL() as ydl:
            with pytest.raises(RequestError, match=r'file:// URLs are disabled by default'):
                ydl.urlopen('file://')

    def test_legacy_server_connect_error(self):
        with FakeRHYDL() as ydl:
            for error in ('UNSAFE_LEGACY_RENEGOTIATION_DISABLED', 'SSLV3_ALERT_HANDSHAKE_FAILURE'):
                with pytest.raises(RequestError, match=r'Try using --legacy-server-connect'):
                    ydl.urlopen(f'ssl://{error}')

            with pytest.raises(SSLError, match='testerror'):
                ydl.urlopen('ssl://testerror')

    @pytest.mark.parametrize('proxy_key,proxy_url,expected', [
        ('http', '__noproxy__', None),
        ('no', '127.0.0.1,foo.bar', '127.0.0.1,foo.bar'),
        ('https', 'example.com', 'http://example.com'),
        ('https', 'socks5://example.com', 'socks5h://example.com'),
        ('http', 'socks://example.com', 'socks4://example.com'),
        ('http', 'socks4://example.com', 'socks4://example.com'),
    ])
    def test_clean_proxy(self, proxy_key, proxy_url, expected):
        # proxies should be cleaned in urlopen()
        with FakeRHYDL() as ydl:
            req = ydl.urlopen(Request('test://', proxies={proxy_key: proxy_url})).request
            assert req.proxies[proxy_key] == expected

        # and should also be cleaned when building the handler
        env_key = f'{proxy_key.upper()}_PROXY'
        old_env_proxy = os.environ.get(env_key)
        try:
            os.environ[env_key] = proxy_url  # ensure that provided proxies override env
            with FakeYDL() as ydl:
                rh = self.build_handler(ydl)
                assert rh.proxies[proxy_key] == expected
        finally:
            if old_env_proxy:
                os.environ[env_key] = old_env_proxy

    def test_clean_proxy_header(self):
        with FakeRHYDL() as ydl:
            req = ydl.urlopen(Request('test://', headers={'ytdl-request-proxy': '//foo.bar'})).request
            assert 'ytdl-request-proxy' not in req.headers
            assert req.proxies == {'all': 'http://foo.bar'}

        with FakeYDL({'http_headers': {'ytdl-request-proxy': '//foo.bar'}}) as ydl:
            rh = self.build_handler(ydl)
            assert 'ytdl-request-proxy' not in rh.headers
            assert rh.proxies == {'all': 'http://foo.bar'}

    def test_clean_header(self):
        with FakeRHYDL() as ydl:
            res = ydl.urlopen(Request('test://', headers={'Youtubedl-no-compression': True}))
            assert 'Youtubedl-no-compression' not in res.request.headers
            assert res.request.headers.get('Accept-Encoding') == 'identity'

        with FakeYDL({'http_headers': {'Youtubedl-no-compression': True}}) as ydl:
            rh = self.build_handler(ydl)
            assert 'Youtubedl-no-compression' not in rh.headers
            assert rh.headers.get('Accept-Encoding') == 'identity'

    def test_build_handler_default_params(self):
        with FakeYDL() as ydl:
            rh = self.build_handler(ydl)
            assert rh.headers.items() == std_headers.items()
            assert rh.timeout == 20.0
            assert rh.source_address is None
            assert rh.verbose is False
            assert rh.prefer_system_certs is False
            assert rh.verify is True
            assert rh.legacy_ssl_support is False
            assert rh.client_cert is None
            assert rh.cookiejar is ydl.cookiejar

    def test_build_handler_params(self):
        with FakeYDL({
            'http_headers': {'test': 'testtest'},
            'socket_timeout': 2,
            'proxy': 'http://127.0.0.1:8080',
            'source_address': '127.0.0.45',
            'debug_printtraffic': True,
            'compat_opts': ['no-certifi'],
            'nocheckcertificate': True,
            'legacy_server_connect': True,
        }) as ydl:
            rh = self.build_handler(ydl)
            assert rh.headers.get('test') == 'testtest'
            assert 'Accept' in rh.headers  # ensure std_headers are still there
            assert rh.timeout == 2
            assert rh.proxies.get('all') == 'http://127.0.0.1:8080'
            assert rh.source_address == '127.0.0.45'
            assert rh.verbose is True
            assert rh.prefer_system_certs is True
            assert rh.verify is False
            assert rh.legacy_ssl_support is True

    @pytest.mark.parametrize('ydl_params,expected', [
        ({'client_certificate': 'fakecert.crt'}, ('fakecert.crt', None, None)),
        ({'client_certificate': 'fakecert.crt', 'client_certificate_key': 'fakekey.key'}, ('fakecert.crt', 'fakekey.key', None)),
        ({'client_certificate': 'fakecert.crt', 'client_certificate_key': 'fakekey.key',
          'client_certificate_password': 'foobar'}, ('fakecert.crt', 'fakekey.key', 'foobar')),
        ({'client_certificate_key': 'fakekey.key', 'client_certificate_password': 'foobar'}, None),
    ])
    def test_client_certificate(self, ydl_params, expected):
        with FakeYDL(ydl_params) as ydl:
            rh = self.build_handler(ydl)
            assert rh.client_cert == expected

    def test_urllib_file_urls(self):
        with FakeYDL({'enable_file_urls': False}) as ydl:
            rh = self.build_handler(ydl, UrllibRH)
            assert rh.enable_file_urls is False

        with FakeYDL({'enable_file_urls': True}) as ydl:
            rh = self.build_handler(ydl, UrllibRH)
            assert rh.enable_file_urls is True

    @pytest.mark.parametrize('handler_nopartial', ['Requests'], indirect=True)
    def test_requests_concurrent_conns(self, handler_nopartial):
        with FakeYDL({'concurrent_fragment_downloads': 4}) as ydl:
            rh = self.build_handler(ydl, handler_nopartial)
            assert rh.conn_pool_maxsize == 10
        with FakeYDL({'concurrent_fragment_downloads': 11}) as ydl:
            rh = self.build_handler(ydl, handler_nopartial)
            assert rh.conn_pool_maxsize == 11


class TestRequest:

    def test_query(self):
        req = Request('http://example.com?q=something', query={'v': 'xyz'})
        assert req.url == 'http://example.com?q=something&v=xyz'

        req.update(query={'v': '123'})
        assert req.url == 'http://example.com?q=something&v=123'
        req.update(url='http://example.com', query={'v': 'xyz'})
        assert req.url == 'http://example.com?v=xyz'

    def test_method(self):
        req = Request('http://example.com')
        assert req.method == 'GET'
        req.data = b'test'
        assert req.method == 'POST'
        req.data = None
        assert req.method == 'GET'
        req.data = b'test2'
        req.method = 'PUT'
        assert req.method == 'PUT'
        req.data = None
        assert req.method == 'PUT'
        with pytest.raises(TypeError):
            req.method = 1

    def test_request_helpers(self):
        assert HEADRequest('http://example.com').method == 'HEAD'
        assert PUTRequest('http://example.com').method == 'PUT'

    def test_headers(self):
        req = Request('http://example.com', headers={'tesT': 'test'})
        assert req.headers == CaseInsensitiveDict({'test': 'test'})
        req.update(headers={'teSt2': 'test2'})
        assert req.headers == CaseInsensitiveDict({'test': 'test', 'test2': 'test2'})

        req.headers = new_headers = CaseInsensitiveDict({'test': 'test'})
        assert req.headers == CaseInsensitiveDict({'test': 'test'})
        assert req.headers is new_headers

        # test converts dict to case insensitive dict
        req.headers = new_headers = {'test2': 'test2'}
        assert isinstance(req.headers, CaseInsensitiveDict)
        assert req.headers is not new_headers

        with pytest.raises(TypeError):
            req.headers = None

    def test_data_type(self):
        req = Request('http://example.com')
        assert req.data is None
        # test bytes is allowed
        req.data = b'test'
        assert req.data == b'test'
        # test iterable of bytes is allowed
        i = [b'test', b'test2']
        req.data = i
        assert req.data == i

        # test file-like object is allowed
        f = io.BytesIO(b'test')
        req.data = f
        assert req.data == f

        # common mistake: test str not allowed
        with pytest.raises(TypeError):
            req.data = 'test'
        assert req.data != 'test'

        # common mistake: test dict is not allowed
        with pytest.raises(TypeError):
            req.data = {'test': 'test'}
        assert req.data != {'test': 'test'}

    def test_content_length_header(self):
        req = Request('http://example.com', headers={'Content-Length': '0'}, data=b'')
        assert req.headers.get('Content-Length') == '0'

        req.data = b'test'
        assert 'Content-Length' not in req.headers

        req = Request('http://example.com', headers={'Content-Length': '10'})
        assert 'Content-Length' not in req.headers

    def test_content_type_header(self):
        req = Request('http://example.com', headers={'Content-Type': 'test'}, data=b'test')
        assert req.headers.get('Content-Type') == 'test'
        req.data = b'test2'
        assert req.headers.get('Content-Type') == 'test'
        req.data = None
        assert 'Content-Type' not in req.headers
        req.data = b'test3'
        assert req.headers.get('Content-Type') == 'application/x-www-form-urlencoded'

    def test_proxies(self):
        req = Request(url='http://example.com', proxies={'http': 'http://127.0.0.1:8080'})
        assert req.proxies == {'http': 'http://127.0.0.1:8080'}
        with pytest.raises(TypeError):
            req.proxies = None

        req.proxies = {}
        assert req.proxies == {}

    def test_extensions(self):
        req = Request(url='http://example.com', extensions={'timeout': 2})
        assert req.extensions == {'timeout': 2}
        with pytest.raises(TypeError):
            req.extensions = None

        req.extensions = {}
        assert req.extensions == {}

        req.extensions['something'] = 'something'
        assert req.extensions == {'something': 'something'}

    def test_copy(self):
        req = Request(
            url='http://example.com',
            extensions={'cookiejar': CookieJar()},
            headers={'Accept-Encoding': 'br'},
            proxies={'http': 'http://127.0.0.1'},
            data=[b'123']
        )
        req_copy = req.copy()
        assert req_copy is not req
        assert req_copy.url == req.url
        assert req_copy.headers == req.headers
        assert req_copy.headers is not req.headers
        assert req_copy.proxies == req.proxies
        assert req_copy.proxies is not req.proxies

        # Data is not able to be copied
        assert req_copy.data == req.data
        assert req_copy.data is req.data

        # Shallow copy extensions
        assert req_copy.extensions is not req.extensions
        assert req_copy.extensions['cookiejar'] == req.extensions['cookiejar']

        # Subclasses are copied by default
        class AnotherRequest(Request):
            pass

        req = AnotherRequest(url='http://127.0.0.1')
        assert isinstance(req.copy(), AnotherRequest)

    def test_url(self):
        req = Request(url='https://фtest.example.com/ some spaceв?ä=c',)
        assert req.url == 'https://xn--test-z6d.example.com/%20some%20space%D0%B2?%C3%A4=c'

        assert Request(url='//example.com').url == 'http://example.com'

        with pytest.raises(TypeError):
            Request(url='https://').url = None


class TestResponse:

    @pytest.mark.parametrize('reason,status,expected', [
        ('custom', 200, 'custom'),
        (None, 404, 'Not Found'),  # fallback status
        ('', 403, 'Forbidden'),
        (None, 999, None)
    ])
    def test_reason(self, reason, status, expected):
        res = Response(io.BytesIO(b''), url='test://', headers={}, status=status, reason=reason)
        assert res.reason == expected

    def test_headers(self):
        headers = Message()
        headers.add_header('Test', 'test')
        headers.add_header('Test', 'test2')
        headers.add_header('content-encoding', 'br')
        res = Response(io.BytesIO(b''), headers=headers, url='test://')
        assert res.headers.get_all('test') == ['test', 'test2']
        assert 'Content-Encoding' in res.headers

    def test_get_header(self):
        headers = Message()
        headers.add_header('Set-Cookie', 'cookie1')
        headers.add_header('Set-cookie', 'cookie2')
        headers.add_header('Test', 'test')
        headers.add_header('Test', 'test2')
        res = Response(io.BytesIO(b''), headers=headers, url='test://')
        assert res.get_header('test') == 'test, test2'
        assert res.get_header('set-Cookie') == 'cookie1'
        assert res.get_header('notexist', 'default') == 'default'

    def test_compat(self):
        res = Response(io.BytesIO(b''), url='test://', status=404, headers={'test': 'test'})
        with warnings.catch_warnings():
            warnings.simplefilter('ignore', category=DeprecationWarning)
            assert res.code == res.getcode() == res.status
            assert res.geturl() == res.url
            assert res.info() is res.headers
            assert res.getheader('test') == res.get_header('test')<|MERGE_RESOLUTION|>--- conflicted
+++ resolved
@@ -472,10 +472,7 @@
                 with pytest.raises(HTTPError):
                     do_req(code, 'GET')
 
-<<<<<<< HEAD
-    @pytest.mark.parametrize('handler', ['Urllib', 'Requests'], indirect=True)
-=======
-    @pytest.mark.parametrize('handler', ['Urllib'], indirect=True)
+    @pytest.mark.parametrize('handler', ['Urllib', 'Requests'], indirect=True)
     def test_request_cookie_header(self, handler):
         # We should accept a Cookie header being passed as in normal headers and handle it appropriately.
         with handler() as rh:
@@ -507,8 +504,7 @@
             assert b'Cookie: test=ytdlp' not in data
             assert b'Cookie: test=test' in data
 
-    @pytest.mark.parametrize('handler', ['Urllib'], indirect=True)
->>>>>>> e933c729
+    @pytest.mark.parametrize('handler', ['Urllib', 'Requests'], indirect=True)
     def test_redirect_loop(self, handler):
         with handler() as rh:
             with pytest.raises(HTTPError, match='redirect loop'):
