--- conflicted
+++ resolved
@@ -1,11 +1,8 @@
 # Allow direct execution
 import functools
-<<<<<<< HEAD
 import http.server
-=======
 import gzip
 import io
->>>>>>> 35665947
 import os
 import subprocess
 import sys
