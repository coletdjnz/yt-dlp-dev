--- conflicted
+++ resolved
@@ -157,11 +157,8 @@
 * `certifi` will be used for SSL root certificates, if installed. If you want to use system certificates (e.g. self-signed), use `--compat-options no-certifi`
 * yt-dlp's sanitization of invalid characters in filenames is different/smarter than in youtube-dl. You can use `--compat-options filename-sanitization` to revert to youtube-dl's behavior
 * yt-dlp tries to parse the external downloader outputs into the standard progress output if possible (Currently implemented: [~~aria2c~~](https://github.com/yt-dlp/yt-dlp/issues/5931)). You can use `--compat-options no-external-downloader-progress` to get the downloader output as-is
-<<<<<<< HEAD
 * `requests` is used for HTTP requests, if installed. If you want to force urllib to be used, use `--compat-options no-requests`
-=======
 * yt-dlp versions between 2021.09.01 and 2023.01.02 applies `--match-filter` to nested playlists. This was an unintentional side-effect of [8f18ac](https://github.com/yt-dlp/yt-dlp/commit/8f18aca8717bb0dd49054555af8d386e5eda3a88) and is fixed in [d7b460](https://github.com/yt-dlp/yt-dlp/commit/d7b460d0e5fc710950582baed2e3fc616ed98a80). Use `--compat-options playlist-match-filter` to revert this
->>>>>>> 20123e45
 
 For ease of use, a few more compat options are available:
 
@@ -850,8 +847,6 @@
                                     be used along with --min-sleep-interval
     --sleep-subtitles SECONDS       Number of seconds to sleep before each
                                     subtitle download
-    --no-persistent-connections     Do not keep the connection open after a
-                                    request
 
 ## Video Format Options:
     -f, --format FORMAT             Video format code, see "FORMAT SELECTION"
