<!-- MANPAGE: BEGIN EXCLUDED SECTION -->
<div align="center">

[![YT-DLP](https://raw.githubusercontent.com/yt-dlp/yt-dlp/master/.github/banner.svg)](#readme)

[![Release version](https://img.shields.io/github/v/release/yt-dlp/yt-dlp?color=brightgreen&label=Download&style=for-the-badge)](#release-files "Release")
[![PyPi](https://img.shields.io/badge/-PyPi-blue.svg?logo=pypi&labelColor=555555&style=for-the-badge)](https://pypi.org/project/yt-dlp "PyPi")
[![Donate](https://img.shields.io/badge/_-Donate-red.svg?logo=githubsponsors&labelColor=555555&style=for-the-badge)](Collaborators.md#collaborators "Donate")
[![Matrix](https://img.shields.io/matrix/yt-dlp:matrix.org?color=brightgreen&labelColor=555555&label=&logo=element&style=for-the-badge)](https://matrix.to/#/#yt-dlp:matrix.org "Matrix")
[![Discord](https://img.shields.io/discord/807245652072857610?color=blue&labelColor=555555&label=&logo=discord&style=for-the-badge)](https://discord.gg/H5MNcFW63r "Discord")
[![Supported Sites](https://img.shields.io/badge/-Supported_Sites-brightgreen.svg?style=for-the-badge)](supportedsites.md "Supported Sites")
[![License: Unlicense](https://img.shields.io/badge/-Unlicense-blue.svg?style=for-the-badge)](LICENSE "License")
[![CI Status](https://img.shields.io/github/workflow/status/yt-dlp/yt-dlp/Core%20Tests/master?label=Tests&style=for-the-badge)](https://github.com/yt-dlp/yt-dlp/actions "CI Status")
[![Commits](https://img.shields.io/github/commit-activity/m/yt-dlp/yt-dlp?label=commits&style=for-the-badge)](https://github.com/yt-dlp/yt-dlp/commits "Commit History")
[![Last Commit](https://img.shields.io/github/last-commit/yt-dlp/yt-dlp/master?label=&style=for-the-badge)](https://github.com/yt-dlp/yt-dlp/commits "Commit History")

</div>
<!-- MANPAGE: END EXCLUDED SECTION -->

yt-dlp is a [youtube-dl](https://github.com/ytdl-org/youtube-dl) fork based on the now inactive [youtube-dlc](https://github.com/blackjack4494/yt-dlc). The main focus of this project is adding new features and patches while also keeping up to date with the original project

<!-- MANPAGE: MOVE "USAGE AND OPTIONS" SECTION HERE -->

<!-- MANPAGE: BEGIN EXCLUDED SECTION -->
* [NEW FEATURES](#new-features)
    * [Differences in default behavior](#differences-in-default-behavior)
* [INSTALLATION](#installation)
    * [Update](#update)
    * [Release Files](#release-files)
    * [Dependencies](#dependencies)
    * [Compile](#compile)
* [USAGE AND OPTIONS](#usage-and-options)
    * [General Options](#general-options)
    * [Network Options](#network-options)
    * [Geo-restriction](#geo-restriction)
    * [Video Selection](#video-selection)
    * [Download Options](#download-options)
    * [Filesystem Options](#filesystem-options)
    * [Thumbnail Options](#thumbnail-options)
    * [Internet Shortcut Options](#internet-shortcut-options)
    * [Verbosity and Simulation Options](#verbosity-and-simulation-options)
    * [Workarounds](#workarounds)
    * [Video Format Options](#video-format-options)
    * [Subtitle Options](#subtitle-options)
    * [Authentication Options](#authentication-options)
    * [Post-processing Options](#post-processing-options)
    * [SponsorBlock Options](#sponsorblock-options)
    * [Extractor Options](#extractor-options)
* [CONFIGURATION](#configuration)
    * [Authentication with .netrc file](#authentication-with-netrc-file)
* [OUTPUT TEMPLATE](#output-template)
    * [Output template and Windows batch files](#output-template-and-windows-batch-files)
    * [Output template examples](#output-template-examples)
* [FORMAT SELECTION](#format-selection)
    * [Filtering Formats](#filtering-formats)
    * [Sorting Formats](#sorting-formats)
    * [Format Selection examples](#format-selection-examples)
* [MODIFYING METADATA](#modifying-metadata)
    * [Modifying metadata examples](#modifying-metadata-examples)
* [EXTRACTOR ARGUMENTS](#extractor-arguments)
* [PLUGINS](#plugins)
* [EMBEDDING YT-DLP](#embedding-yt-dlp)
    * [Embedding examples](#embedding-examples)
* [DEPRECATED OPTIONS](#deprecated-options)
* [CONTRIBUTING](CONTRIBUTING.md#contributing-to-yt-dlp)
    * [Opening an Issue](CONTRIBUTING.md#opening-an-issue)
    * [Developer Instructions](CONTRIBUTING.md#developer-instructions)
* [MORE](#more)
<!-- MANPAGE: END EXCLUDED SECTION -->


# NEW FEATURES

* Merged with **youtube-dl v2021.12.17+ [commit/a03b977](https://github.com/ytdl-org/youtube-dl/commit/a03b9775d544b06a5b4f2aa630214c7c22fc2229)**<!--([exceptions](https://github.com/yt-dlp/yt-dlp/issues/21))--> and **youtube-dlc v2020.11.11-3+ [commit/f9401f2](https://github.com/blackjack4494/yt-dlc/commit/f9401f2a91987068139c5f757b12fc711d4c0cee)**: You get all the features and patches of [youtube-dlc](https://github.com/blackjack4494/yt-dlc) in addition to the latest [youtube-dl](https://github.com/ytdl-org/youtube-dl)

* **[SponsorBlock Integration](#sponsorblock-options)**: You can mark/remove sponsor sections in youtube videos by utilizing the [SponsorBlock](https://sponsor.ajay.app) API

* **[Format Sorting](#sorting-formats)**: The default format sorting options have been changed so that higher resolution and better codecs will be now preferred instead of simply using larger bitrate. Furthermore, you can now specify the sort order using `-S`. This allows for much easier format selection than what is possible by simply using `--format` ([examples](#format-selection-examples))

* **Merged with animelover1984/youtube-dl**: You get most of the features and improvements from [animelover1984/youtube-dl](https://github.com/animelover1984/youtube-dl) including `--write-comments`, `BiliBiliSearch`, `BilibiliChannel`, Embedding thumbnail in mp4/ogg/opus, playlist infojson etc. Note that the NicoNico livestreams are not available. See [#31](https://github.com/yt-dlp/yt-dlp/pull/31) for details.

* **YouTube improvements**:
    * Supports Clips, Stories (`ytstories:<channel UCID>`), Search (including filters)**\***, YouTube Music Search, Channel-specific search, Search prefixes (`ytsearch:`, `ytsearchdate:`)**\***, Mixes, YouTube Music Albums/Channels ([except self-uploaded music](https://github.com/yt-dlp/yt-dlp/issues/723)), and Feeds (`:ytfav`, `:ytwatchlater`, `:ytsubs`, `:ythistory`, `:ytrec`, `:ytnotif`)
    * Fix for [n-sig based throttling](https://github.com/ytdl-org/youtube-dl/issues/29326) **\***
    * Supports some (but not all) age-gated content without cookies
    * Download livestreams from the start using `--live-from-start` (*experimental*)
    * `255kbps` audio is extracted (if available) from YouTube Music when premium cookies are given
    * Redirect channel's home URL automatically to `/video` to preserve the old behaviour

* **Cookies from browser**: Cookies can be automatically extracted from all major web browsers using `--cookies-from-browser BROWSER[+KEYRING][:PROFILE]`

* **Download time range**: Videos can be downloaded partially based on either timestamps or chapters using `--download-sections`

* **Split video by chapters**: Videos can be split into multiple files based on chapters using `--split-chapters`

* **Multi-threaded fragment downloads**: Download multiple fragments of m3u8/mpd videos in parallel. Use `--concurrent-fragments` (`-N`) option to set the number of threads used

* **Aria2c with HLS/DASH**: You can use `aria2c` as the external downloader for DASH(mpd) and HLS(m3u8) formats

* **New and fixed extractors**: Many new extractors have been added and a lot of existing ones have been fixed. See the [changelog](Changelog.md) or the [list of supported sites](supportedsites.md)

* **New MSOs**: Philo, Spectrum, SlingTV, Cablevision, RCN etc.

* **Subtitle extraction from manifests**: Subtitles can be extracted from streaming media manifests. See [commit/be6202f](https://github.com/yt-dlp/yt-dlp/commit/be6202f12b97858b9d716e608394b51065d0419f) for details

* **Multiple paths and output templates**: You can give different [output templates](#output-template) and download paths for different types of files. You can also set a temporary path where intermediary files are downloaded to using `--paths` (`-P`)

* **Portable Configuration**: Configuration files are automatically loaded from the home and root directories. See [configuration](#configuration) for details

* **Output template improvements**: Output templates can now have date-time formatting, numeric offsets, object traversal etc. See [output template](#output-template) for details. Even more advanced operations can also be done with the help of `--parse-metadata` and `--replace-in-metadata`

* **Other new options**: Many new options have been added such as `--alias`, `--print`, `--concat-playlist`, `--wait-for-video`, `--retry-sleep`, `--sleep-requests`, `--convert-thumbnails`, `--force-download-archive`, `--force-overwrites`, `--break-on-reject` etc

* **Improvements**: Regex and other operators in `--format`/`--match-filter`, multiple `--postprocessor-args` and `--downloader-args`, faster archive checking, more [format selection options](#format-selection), merge multi-video/audio, multiple `--config-locations`, `--exec` at different stages, etc

* **Plugins**: Extractors and PostProcessors can be loaded from an external file. See [plugins](#plugins) for details

* **Self-updater**: The releases can be updated using `yt-dlp -U`

See [changelog](Changelog.md) or [commits](https://github.com/yt-dlp/yt-dlp/commits) for the full list of changes

Features marked with a **\*** have been back-ported to youtube-dl

### Differences in default behavior

Some of yt-dlp's default options are different from that of youtube-dl and youtube-dlc:

* The options `--auto-number` (`-A`), `--title` (`-t`) and `--literal` (`-l`), no longer work. See [removed options](#Removed) for details
* `avconv` is not supported as an alternative to `ffmpeg`
* yt-dlp stores config files in slightly different locations to youtube-dl. See [configuration](#configuration) for a list of correct locations
* The default [output template](#output-template) is `%(title)s [%(id)s].%(ext)s`. There is no real reason for this change. This was changed before yt-dlp was ever made public and now there are no plans to change it back to `%(title)s-%(id)s.%(ext)s`. Instead, you may use `--compat-options filename`
* The default [format sorting](#sorting-formats) is different from youtube-dl and prefers higher resolution and better codecs rather than higher bitrates. You can use the `--format-sort` option to change this to any order you prefer, or use `--compat-options format-sort` to use youtube-dl's sorting order
* The default format selector is `bv*+ba/b`. This means that if a combined video + audio format that is better than the best video-only format is found, the former will be preferred. Use `-f bv+ba/b` or `--compat-options format-spec` to revert this
* Unlike youtube-dlc, yt-dlp does not allow merging multiple audio/video streams into one file by default (since this conflicts with the use of `-f bv*+ba`). If needed, this feature must be enabled using `--audio-multistreams` and `--video-multistreams`. You can also use `--compat-options multistreams` to enable both
* `--no-abort-on-error` is enabled by default. Use `--abort-on-error` or `--compat-options abort-on-error` to abort on errors instead
* When writing metadata files such as thumbnails, description or infojson, the same information (if available) is also written for playlists. Use `--no-write-playlist-metafiles` or `--compat-options no-playlist-metafiles` to not write these files
* `--add-metadata` attaches the `infojson` to `mkv` files in addition to writing the metadata when used with `--write-info-json`. Use `--no-embed-info-json` or `--compat-options no-attach-info-json` to revert this
* Some metadata are embedded into different fields when using `--add-metadata` as compared to youtube-dl. Most notably, `comment` field contains the `webpage_url` and `synopsis` contains the `description`. You can [use `--parse-metadata`](#modifying-metadata) to modify this to your liking or use `--compat-options embed-metadata` to revert this
* `playlist_index` behaves differently when used with options like `--playlist-reverse` and `--playlist-items`. See [#302](https://github.com/yt-dlp/yt-dlp/issues/302) for details. You can use `--compat-options playlist-index` if you want to keep the earlier behavior
* The output of `-F` is listed in a new format. Use `--compat-options list-formats` to revert this
* All *experiences* of a funimation episode are considered as a single video. This behavior breaks existing archives. Use `--compat-options seperate-video-versions` to extract information from only the default player
* Youtube live chat (if available) is considered as a subtitle. Use `--sub-langs all,-live_chat` to download all subtitles except live chat. You can also use `--compat-options no-live-chat` to prevent live chat from downloading
* Youtube channel URLs are automatically redirected to `/video`. Append a `/featured` to the URL to download only the videos in the home page. If the channel does not have a videos tab, we try to download the equivalent `UU` playlist instead. For all other tabs, if the channel does not show the requested tab, an error will be raised. Also, `/live` URLs raise an error if there are no live videos instead of silently downloading the entire channel. You may use `--compat-options no-youtube-channel-redirect` to revert all these redirections
* Unavailable videos are also listed for youtube playlists. Use `--compat-options no-youtube-unavailable-videos` to remove this
* If `ffmpeg` is used as the downloader, the downloading and merging of formats happen in a single step when possible. Use `--compat-options no-direct-merge` to revert this
* Thumbnail embedding in `mp4` is done with mutagen if possible. Use `--compat-options embed-thumbnail-atomicparsley` to force the use of AtomicParsley instead
* Some private fields such as filenames are removed by default from the infojson. Use `--no-clean-infojson` or `--compat-options no-clean-infojson` to revert this
* When `--embed-subs` and `--write-subs` are used together, the subtitles are written to disk and also embedded in the media file. You can use just `--embed-subs` to embed the subs and automatically delete the separate file. See [#630 (comment)](https://github.com/yt-dlp/yt-dlp/issues/630#issuecomment-893659460) for more info. `--compat-options no-keep-subs` can be used to revert this
* `certifi` will be used for SSL root certificates, if installed. If you want to use system certificates (e.g. self-signed), use `--compat-options no-certifi`
<<<<<<< HEAD
* youtube-dl tries to remove some superfluous punctuations from filenames. While this can sometimes be helpfull, it is often undesirable. So yt-dlp tries to keep the fields in the filenames as close to their original values as possible. You can use `--compat-options filename-sanitization` to revert to youtube-dl's behavior
* `requests` is used for HTTP requests, if installed. If you want to force urllib to be used, use `--compat-options no-requests`
=======
* youtube-dl tries to remove some superfluous punctuations from filenames. While this can sometimes be helpful, it is often undesirable. So yt-dlp tries to keep the fields in the filenames as close to their original values as possible. You can use `--compat-options filename-sanitization` to revert to youtube-dl's behavior
>>>>>>> f04fa38f

For ease of use, a few more compat options are available:

* `--compat-options all`: Use all compat options (Do NOT use)
* `--compat-options youtube-dl`: Same as `--compat-options all,-multistreams`
* `--compat-options youtube-dlc`: Same as `--compat-options all,-no-live-chat,-no-youtube-channel-redirect`


# INSTALLATION

You can install yt-dlp using one of the following methods:

### Using the release binary

You can simply download the [correct binary file](#release-files) for your OS

<!-- MANPAGE: BEGIN EXCLUDED SECTION -->
[![Windows](https://img.shields.io/badge/-Windows_x64-blue.svg?style=for-the-badge&logo=windows)](https://github.com/yt-dlp/yt-dlp/releases/latest/download/yt-dlp.exe)
[![Linux](https://img.shields.io/badge/-Linux/BSD-red.svg?style=for-the-badge&logo=linux)](https://github.com/yt-dlp/yt-dlp/releases/latest/download/yt-dlp)
[![MacOS](https://img.shields.io/badge/-MacOS-lightblue.svg?style=for-the-badge&logo=apple)](https://github.com/yt-dlp/yt-dlp/releases/latest/download/yt-dlp_macos)
[![Source Tarball](https://img.shields.io/badge/-Source_tar-green.svg?style=for-the-badge)](https://github.com/yt-dlp/yt-dlp/releases/latest/download/yt-dlp.tar.gz)
[![Other variants](https://img.shields.io/badge/-Other-grey.svg?style=for-the-badge)](#release-files)
[![All versions](https://img.shields.io/badge/-All_Versions-lightgrey.svg?style=for-the-badge)](https://github.com/yt-dlp/yt-dlp/releases)
<!-- MANPAGE: END EXCLUDED SECTION -->

Note: The manpages, shell completion files etc. are available in the [source tarball](https://github.com/yt-dlp/yt-dlp/releases/latest/download/yt-dlp.tar.gz)

<!-- TODO: Move to Wiki -->
In UNIX-like OSes (MacOS, Linux, BSD), you can also install the same in one of the following ways:

```
sudo curl -L https://github.com/yt-dlp/yt-dlp/releases/latest/download/yt-dlp -o /usr/local/bin/yt-dlp
sudo chmod a+rx /usr/local/bin/yt-dlp
```

```
sudo wget https://github.com/yt-dlp/yt-dlp/releases/latest/download/yt-dlp -O /usr/local/bin/yt-dlp
sudo chmod a+rx /usr/local/bin/yt-dlp
```

```
sudo aria2c https://github.com/yt-dlp/yt-dlp/releases/latest/download/yt-dlp --dir /usr/local/bin -o yt-dlp
sudo chmod a+rx /usr/local/bin/yt-dlp
```


### With [PIP](https://pypi.org/project/pip)

You can install the [PyPI package](https://pypi.org/project/yt-dlp) with:
```
python3 -m pip install -U yt-dlp
```

You can install without any of the optional dependencies using:
```
python3 -m pip install --no-deps -U yt-dlp
```

If you want to be on the cutting edge, you can also install the master branch with:
```
python3 -m pip install --force-reinstall https://github.com/yt-dlp/yt-dlp/archive/master.tar.gz
```

On some systems, you may need to use `py` or `python` instead of `python3`

<!-- TODO: Add to Wiki, Remove Taps -->
### With [Homebrew](https://brew.sh)

macOS or Linux users that are using Homebrew can also install it by:

```
brew install yt-dlp/taps/yt-dlp
```

## UPDATE
You can use `yt-dlp -U` to update if you are [using the provided release](#using-the-release-binary)

If you [installed with pip](#with-pip), simply re-run the same command that was used to install the program

If you [installed using Homebrew](#with-homebrew), run `brew upgrade yt-dlp/taps/yt-dlp`

<!-- MANPAGE: BEGIN EXCLUDED SECTION -->
## RELEASE FILES

#### Recommended

File|Description
:---|:---
[yt-dlp](https://github.com/yt-dlp/yt-dlp/releases/latest/download/yt-dlp)|Platform-independent [zipimport](https://docs.python.org/3/library/zipimport.html) binary. Needs Python (recommended for **Linux/BSD**)
[yt-dlp.exe](https://github.com/yt-dlp/yt-dlp/releases/latest/download/yt-dlp.exe)|Windows (Win7 SP1+) standalone x64 binary (recommended for **Windows**)
[yt-dlp_macos](https://github.com/yt-dlp/yt-dlp/releases/latest/download/yt-dlp_macos)|Universal MacOS (10.15+) standalone executable (recommended for **MacOS**)

#### Alternatives

File|Description
:---|:---
[yt-dlp_x86.exe](https://github.com/yt-dlp/yt-dlp/releases/latest/download/yt-dlp_x86.exe)|Windows (Vista SP2+) standalone x86 (32-bit) binary
[yt-dlp_min.exe](https://github.com/yt-dlp/yt-dlp/releases/latest/download/yt-dlp_min.exe)|Windows (Win7 SP1+) standalone x64 binary built with `py2exe`<br/> ([Not recommended](#standalone-py2exe-builds-windows))
[yt-dlp_linux](https://github.com/yt-dlp/yt-dlp/releases/latest/download/yt-dlp_linux)|Linux standalone x64 binary
[yt-dlp_linux.zip](https://github.com/yt-dlp/yt-dlp/releases/latest/download/yt-dlp_linux.zip)|Unpackaged Linux executable (no auto-update)
[yt-dlp_win.zip](https://github.com/yt-dlp/yt-dlp/releases/latest/download/yt-dlp_win.zip)|Unpackaged Windows executable (no auto-update)
[yt-dlp_macos.zip](https://github.com/yt-dlp/yt-dlp/releases/latest/download/yt-dlp_macos.zip)|Unpackaged MacOS (10.15+) executable (no auto-update)
[yt-dlp_macos_legacy](https://github.com/yt-dlp/yt-dlp/releases/latest/download/yt-dlp_macos_legacy)|MacOS (10.9+) standalone x64 executable

#### Misc

File|Description
:---|:---
[yt-dlp.tar.gz](https://github.com/yt-dlp/yt-dlp/releases/latest/download/yt-dlp.tar.gz)|Source tarball. Also contains manpages, completions, etc
[SHA2-512SUMS](https://github.com/yt-dlp/yt-dlp/releases/latest/download/SHA2-512SUMS)|GNU-style SHA512 sums
[SHA2-256SUMS](https://github.com/yt-dlp/yt-dlp/releases/latest/download/SHA2-256SUMS)|GNU-style SHA256 sums
<!-- MANPAGE: END EXCLUDED SECTION -->

## DEPENDENCIES
Python versions 3.7+ (CPython and PyPy) are supported. Other versions and implementations may or may not work correctly.

<!-- Python 3.5+ uses VC++14 and it is already embedded in the binary created
<!x-- https://www.microsoft.com/en-us/download/details.aspx?id=26999 --x>
On windows, [Microsoft Visual C++ 2010 SP1 Redistributable Package (x86)](https://download.microsoft.com/download/1/6/5/165255E7-1014-4D0A-B094-B6A430A6BFFC/vcredist_x86.exe) is also necessary to run yt-dlp. You probably already have this, but if the executable throws an error due to missing `MSVCR100.dll` you need to install it manually.
-->

While all the other dependencies are optional, `ffmpeg` and `ffprobe` are highly recommended

### Strongly recommended

* [**ffmpeg** and **ffprobe**](https://www.ffmpeg.org) - Required for [merging separate video and audio files](#format-selection) as well as for various [post-processing](#post-processing-options) tasks. License [depends on the build](https://www.ffmpeg.org/legal.html)

    <!-- TODO: ffmpeg has merged this patch. Remove this note once there is new release -->
    **Note**: There are some regressions in newer ffmpeg versions that causes various issues when used alongside yt-dlp. Since ffmpeg is such an important dependency, we provide [custom builds](https://github.com/yt-dlp/FFmpeg-Builds#ffmpeg-static-auto-builds) with patches for these issues at [yt-dlp/FFmpeg-Builds](https://github.com/yt-dlp/FFmpeg-Builds). See [the readme](https://github.com/yt-dlp/FFmpeg-Builds#patches-applied) for details on the specific issues solved by these builds

### Networking
* [**certifi**](https://github.com/certifi/python-certifi)\* - Provides Mozilla's root certificate bundle. Licensed under [MPLv2](https://github.com/certifi/python-certifi/blob/master/LICENSE)
* [**brotli**](https://github.com/google/brotli)\* or [**brotlicffi**](https://github.com/python-hyper/brotlicffi) - [Brotli](https://en.wikipedia.org/wiki/Brotli) content encoding support. Both licensed under MIT <sup>[1](https://github.com/google/brotli/blob/master/LICENSE) [2](https://github.com/python-hyper/brotlicffi/blob/master/LICENSE) </sup>
* [**websockets**](https://github.com/aaugustin/websockets)\* - For downloading over websocket. Licensed under [BSD-3-Clause](https://github.com/aaugustin/websockets/blob/main/LICENSE)
* [**requests**](https://github.com/psf/requests)\* - Modern HTTP Library. Enables persistent connections, HTTPS proxies. Licensed under [Apache-2.0](https://github.com/psf/requests/blob/main/LICENSE)

### Metadata

* [**mutagen**](https://github.com/quodlibet/mutagen)\* - For `--embed-thumbnail` in certain formats. Licensed under [GPLv2+](https://github.com/quodlibet/mutagen/blob/master/COPYING)
* [**AtomicParsley**](https://github.com/wez/atomicparsley) - For `--embed-thumbnail` in `mp4`/`m4a` files when `mutagen`/`ffmpeg` cannot. Licensed under [GPLv2+](https://github.com/wez/atomicparsley/blob/master/COPYING)
* [**xattr**](https://github.com/xattr/xattr), [**pyxattr**](https://github.com/iustin/pyxattr) or [**setfattr**](http://savannah.nongnu.org/projects/attr) - For writing xattr metadata (`--xattr`) on **Linux**. Licensed under [MIT](https://github.com/xattr/xattr/blob/master/LICENSE.txt), [LGPL2.1](https://github.com/iustin/pyxattr/blob/master/COPYING) and [GPLv2+](http://git.savannah.nongnu.org/cgit/attr.git/tree/doc/COPYING) respectively

### Misc

* [**pycryptodomex**](https://github.com/Legrandin/pycryptodome)\* - For decrypting AES-128 HLS streams and various other data. Licensed under [BSD-2-Clause](https://github.com/Legrandin/pycryptodome/blob/master/LICENSE.rst)
* [**phantomjs**](https://github.com/ariya/phantomjs) - Used in extractors where javascript needs to be run. Licensed under [BSD-3-Clause](https://github.com/ariya/phantomjs/blob/master/LICENSE.BSD)
* [**secretstorage**](https://github.com/mitya57/secretstorage) - For `--cookies-from-browser` to access the **Gnome** keyring while decrypting cookies of **Chromium**-based browsers on **Linux**. Licensed under [BSD-3-Clause](https://github.com/mitya57/secretstorage/blob/master/LICENSE)
* Any external downloader that you want to use with `--downloader`

#### Deprecated

* [**avconv** and **avprobe**](https://www.libav.org) - Now **deprecated** alternative to ffmpeg. License [depends on the build](https://libav.org/legal)
* [**sponskrub**](https://github.com/faissaloo/SponSkrub) - For using the now **deprecated** [sponskrub options](#sponskrub-options). Licensed under [GPLv3+](https://github.com/faissaloo/SponSkrub/blob/master/LICENCE.md)
* [**rtmpdump**](http://rtmpdump.mplayerhq.hu) - For downloading `rtmp` streams. ffmpeg can be used instead with `--downloader ffmpeg`. Licensed under [GPLv2+](http://rtmpdump.mplayerhq.hu)
* [**mplayer**](http://mplayerhq.hu/design7/info.html) or [**mpv**](https://mpv.io) - For downloading `rstp`/`mms` streams. ffmpeg can be used instead with `--downloader ffmpeg`. Licensed under [GPLv2+](https://github.com/mpv-player/mpv/blob/master/Copyright)

To use or redistribute the dependencies, you must agree to their respective licensing terms.

The standalone release binaries are built with the Python interpreter and the packages marked with **\*** included.

If you do not have the necessary dependencies for a task you are attempting, yt-dlp will warn you. All the currently available dependencies are visible at the top of the `--verbose` output


## COMPILE

### Standalone PyInstaller Builds
To build the Windows/MacOS executable, you must have Python and `pyinstaller` (plus any of yt-dlp's [optional dependencies](#dependencies) if needed). Once you have all the necessary dependencies installed, simply run `pyinst.py`. The executable will be built for the same architecture (32/64 bit) as the Python used.

    python3 -m pip install -U pyinstaller -r requirements.txt
    python3 devscripts/make_lazy_extractors.py
    python3 pyinst.py

On some systems, you may need to use `py` or `python` instead of `python3`.

Note that pyinstaller [does not support](https://github.com/pyinstaller/pyinstaller#requirements-and-tested-platforms) Python installed from the Windows store without using a virtual environment.

**Important**: Running `pyinstaller` directly **without** using `pyinst.py` is **not** officially supported. This may or may not work correctly.

### Platform-independent Binary (UNIX)
You will need the build tools `python` (3.6+), `zip`, `make` (GNU), `pandoc`\* and `pytest`\*.

After installing these, simply run `make`.

You can also run `make yt-dlp` instead to compile only the binary without updating any of the additional files. (The dependencies marked with **\*** are not needed for this)

### Standalone Py2Exe Builds (Windows)

While we provide the option to build with [py2exe](https://www.py2exe.org), it is recommended to build [using PyInstaller](#standalone-pyinstaller-builds) instead since the py2exe builds **cannot contain `pycryptodomex`/`certifi` and needs VC++14** on the target computer to run.

If you wish to build it anyway, install Python and py2exe, and then simply run `setup.py py2exe`

    py -m pip install -U py2exe -r requirements.txt
    py devscripts/make_lazy_extractors.py
    py setup.py py2exe

### Related scripts

* **`devscripts/update-version.py`** - Update the version number based on current timestamp
* **`devscripts/make_lazy_extractors.py`** - Create lazy extractors. Running this before building the binaries (any variant) will improve their startup performance. Set the environment variable `YTDLP_NO_LAZY_EXTRACTORS=1` if you wish to forcefully disable lazy extractor loading.

You can also fork the project on github and run your fork's [build workflow](.github/workflows/build.yml) to automatically build a full release

# USAGE AND OPTIONS

<!-- MANPAGE: BEGIN EXCLUDED SECTION -->
    yt-dlp [OPTIONS] [--] URL [URL...]

`Ctrl+F` is your friend :D
<!-- MANPAGE: END EXCLUDED SECTION -->

<!-- Auto generated -->
## General Options:
    -h, --help                      Print this help text and exit
    --version                       Print program version and exit
    -U, --update                    Update this program to latest version
    --no-update                     Do not update (default)
    -i, --ignore-errors             Ignore download and postprocessing errors.
                                    The download will be considered successful
                                    even if the postprocessing fails
    --no-abort-on-error             Continue with next video on download errors;
                                    e.g. to skip unavailable videos in a
                                    playlist (default)
    --abort-on-error                Abort downloading of further videos if an
                                    error occurs (Alias: --no-ignore-errors)
    --dump-user-agent               Display the current user-agent and exit
    --list-extractors               List all supported extractors and exit
    --extractor-descriptions        Output descriptions of all supported
                                    extractors and exit
    --force-generic-extractor       Force extraction to use the generic extractor
    --default-search PREFIX         Use this prefix for unqualified URLs. Eg:
                                    "gvsearch2:python" downloads two videos from
                                    google videos for the search term "python".
                                    Use the value "auto" to let yt-dlp guess
                                    ("auto_warning" to emit a warning when
                                    guessing). "error" just throws an error. The
                                    default value "fixup_error" repairs broken
                                    URLs, but emits an error if this is not
                                    possible instead of searching
    --ignore-config                 Don't load any more configuration files
                                    except those given by --config-locations.
                                    For backward compatibility, if this option
                                    is found inside the system configuration
                                    file, the user configuration is not loaded.
                                    (Alias: --no-config)
    --no-config-locations           Do not load any custom configuration files
                                    (default). When given inside a configuration
                                    file, ignore all previous --config-locations
                                    defined in the current file
    --config-locations PATH         Location of the main configuration file;
                                    either the path to the config or its
                                    containing directory ("-" for stdin). Can be
                                    used multiple times and inside other
                                    configuration files
    --flat-playlist                 Do not extract the videos of a playlist,
                                    only list them
    --no-flat-playlist              Extract the videos of a playlist
    --live-from-start               Download livestreams from the start.
                                    Currently only supported for YouTube
                                    (Experimental)
    --no-live-from-start            Download livestreams from the current time
                                    (default)
    --wait-for-video MIN[-MAX]      Wait for scheduled streams to become
                                    available. Pass the minimum number of
                                    seconds (or range) to wait between retries
    --no-wait-for-video             Do not wait for scheduled streams (default)
    --mark-watched                  Mark videos watched (even with --simulate)
    --no-mark-watched               Do not mark videos watched (default)
    --no-colors                     Do not emit color codes in output (Alias:
                                    --no-colours)
    --compat-options OPTS           Options that can help keep compatibility
                                    with youtube-dl or youtube-dlc
                                    configurations by reverting some of the
                                    changes made in yt-dlp. See "Differences in
                                    default behavior" for details
    --alias ALIASES OPTIONS         Create aliases for an option string. Unless
                                    an alias starts with a dash "-", it is
                                    prefixed with "--". Arguments are parsed
                                    according to the Python string formatting
                                    mini-language. Eg: --alias get-audio,-X
                                    "-S=aext:{0},abr -x --audio-format {0}"
                                    creates options "--get-audio" and "-X" that
                                    takes an argument (ARG0) and expands to
                                    "-S=aext:ARG0,abr -x --audio-format ARG0".
                                    All defined aliases are listed in the --help
                                    output. Alias options can trigger more
                                    aliases; so be careful to avoid defining
                                    recursive options. As a safety measure, each
                                    alias may be triggered a maximum of 100
                                    times. This option can be used multiple times

## Network Options:
    --proxy URL                     Use the specified HTTP/HTTPS/SOCKS proxy. To
                                    enable SOCKS proxy, specify a proper scheme.
                                    Eg: socks5://user:pass@127.0.0.1:1080/. Pass
                                    in an empty string (--proxy "") for direct
                                    connection
    --socket-timeout SECONDS        Time to wait before giving up, in seconds
    --source-address IP             Client-side IP address to bind to
    -4, --force-ipv4                Make all connections via IPv4
    -6, --force-ipv6                Make all connections via IPv6

## Geo-restriction:
    --geo-verification-proxy URL    Use this proxy to verify the IP address for
                                    some geo-restricted sites. The default proxy
                                    specified by --proxy (or none, if the option
                                    is not present) is used for the actual
                                    downloading
    --geo-bypass                    Bypass geographic restriction via faking
                                    X-Forwarded-For HTTP header (default)
    --no-geo-bypass                 Do not bypass geographic restriction via
                                    faking X-Forwarded-For HTTP header
    --geo-bypass-country CODE       Force bypass geographic restriction with
                                    explicitly provided two-letter ISO 3166-2
                                    country code
    --geo-bypass-ip-block IP_BLOCK  Force bypass geographic restriction with
                                    explicitly provided IP block in CIDR notation

## Video Selection:
    -I, --playlist-items ITEM_SPEC  Comma separated playlist_index of the videos
                                    to download. You can specify a range using
                                    "[START]:[STOP][:STEP]". For backward
                                    compatibility, START-STOP is also supported.
                                    Use negative indices to count from the right
                                    and negative STEP to download in reverse
                                    order. Eg: "-I 1:3,7,-5::2" used on a
                                    playlist of size 15 will download the videos
                                    at index 1,2,3,7,11,13,15
    --min-filesize SIZE             Do not download any videos smaller than SIZE
                                    (e.g. 50k or 44.6m)
    --max-filesize SIZE             Do not download any videos larger than SIZE
                                    (e.g. 50k or 44.6m)
    --date DATE                     Download only videos uploaded on this date.
                                    The date can be "YYYYMMDD" or in the format 
                                    [now|today|yesterday][-N[day|week|month|year]].
                                    Eg: --date today-2weeks
    --datebefore DATE               Download only videos uploaded on or before
                                    this date. The date formats accepted is the
                                    same as --date
    --dateafter DATE                Download only videos uploaded on or after
                                    this date. The date formats accepted is the
                                    same as --date
    --match-filters FILTER          Generic video filter. Any "OUTPUT TEMPLATE"
                                    field can be compared with a number or a
                                    string using the operators defined in
                                    "Filtering formats". You can also simply
                                    specify a field to match if the field is
                                    present, use "!field" to check if the field
                                    is not present, and "&" to check multiple
                                    conditions. Use a "\" to escape "&" or
                                    quotes if needed. If used multiple times,
                                    the filter matches if atleast one of the
                                    conditions are met. Eg: --match-filter
                                    !is_live --match-filter "like_count>?100 &
                                    description~='(?i)\bcats \& dogs\b'" matches
                                    only videos that are not live OR those that
                                    have a like count more than 100 (or the like
                                    field is not available) and also has a
                                    description that contains the phrase "cats &
                                    dogs" (caseless). Use "--match-filter -" to
                                    interactively ask whether to download each
                                    video
    --no-match-filter               Do not use generic video filter (default)
    --no-playlist                   Download only the video, if the URL refers
                                    to a video and a playlist
    --yes-playlist                  Download the playlist, if the URL refers to
                                    a video and a playlist
    --age-limit YEARS               Download only videos suitable for the given
                                    age
    --download-archive FILE         Download only videos not listed in the
                                    archive file. Record the IDs of all
                                    downloaded videos in it
    --no-download-archive           Do not use archive file (default)
    --max-downloads NUMBER          Abort after downloading NUMBER files
    --break-on-existing             Stop the download process when encountering
                                    a file that is in the archive
    --break-on-reject               Stop the download process when encountering
                                    a file that has been filtered out
    --break-per-input               Make --break-on-existing, --break-on-reject
                                    and --max-downloads act only on the current
                                    input URL
    --no-break-per-input            --break-on-existing and similar options
                                    terminates the entire download queue
    --skip-playlist-after-errors N  Number of allowed failures until the rest of
                                    the playlist is skipped

## Download Options:
    -N, --concurrent-fragments N    Number of fragments of a dash/hlsnative
                                    video that should be downloaded concurrently
                                    (default is 1)
    -r, --limit-rate RATE           Maximum download rate in bytes per second
                                    (e.g. 50K or 4.2M)
    --throttled-rate RATE           Minimum download rate in bytes per second
                                    below which throttling is assumed and the
                                    video data is re-extracted (e.g. 100K)
    -R, --retries RETRIES           Number of retries (default is 10), or
                                    "infinite"
    --file-access-retries RETRIES   Number of times to retry on file access
                                    error (default is 3), or "infinite"
    --fragment-retries RETRIES      Number of retries for a fragment (default is
                                    10), or "infinite" (DASH, hlsnative and ISM)
    --retry-sleep [TYPE:]EXPR       An expression for the time to sleep between
                                    retries in seconds (optionally) prefixed by
                                    the type of retry (file_access, fragment,
                                    http (default)) to apply the sleep to. EXPR
                                    can be a number, linear=START[:END[:STEP=1]]
                                    or exp=START[:END[:BASE=2]]. This option can
                                    be used multiple times to set the sleep for
                                    the different retry types. Eg: --retry-sleep
                                    linear=1::2 --retry-sleep fragment:exp=1:20
    --skip-unavailable-fragments    Skip unavailable fragments for DASH,
                                    hlsnative and ISM downloads (default)
                                    (Alias: --no-abort-on-unavailable-fragment)
    --abort-on-unavailable-fragment
                                    Abort download if a fragment is unavailable
                                    (Alias: --no-skip-unavailable-fragments)
    --keep-fragments                Keep downloaded fragments on disk after
                                    downloading is finished
    --no-keep-fragments             Delete downloaded fragments after
                                    downloading is finished (default)
    --buffer-size SIZE              Size of download buffer (e.g. 1024 or 16K)
                                    (default is 1024)
    --resize-buffer                 The buffer size is automatically resized
                                    from an initial value of --buffer-size
                                    (default)
    --no-resize-buffer              Do not automatically adjust the buffer size
    --http-chunk-size SIZE          Size of a chunk for chunk-based HTTP
                                    downloading (e.g. 10485760 or 10M) (default
                                    is disabled). May be useful for bypassing
                                    bandwidth throttling imposed by a webserver
                                    (experimental)
    --playlist-random               Download playlist videos in random order
    --lazy-playlist                 Process entries in the playlist as they are
                                    received. This disables n_entries,
                                    --playlist-random and --playlist-reverse
    --no-lazy-playlist              Process videos in the playlist only after
                                    the entire playlist is parsed (default)
    --xattr-set-filesize            Set file xattribute ytdl.filesize with
                                    expected file size
    --hls-use-mpegts                Use the mpegts container for HLS videos;
                                    allowing some players to play the video
                                    while downloading, and reducing the chance
                                    of file corruption if download is
                                    interrupted. This is enabled by default for
                                    live streams
    --no-hls-use-mpegts             Do not use the mpegts container for HLS
                                    videos. This is default when not downloading
                                    live streams
    --download-sections REGEX       Download only chapters whose title matches
                                    the given regular expression. Time ranges
                                    prefixed by a "*" can also be used in place
                                    of chapters to download the specified range.
                                    Eg: --download-sections "*10:15-15:00"
                                    --download-sections "intro". Needs ffmpeg.
                                    This option can be used multiple times to
                                    download multiple sections
    --downloader [PROTO:]NAME       Name or path of the external downloader to
                                    use (optionally) prefixed by the protocols
                                    (http, ftp, m3u8, dash, rstp, rtmp, mms) to
                                    use it for. Currently supports native,
                                    aria2c, avconv, axel, curl, ffmpeg, httpie,
                                    wget. You can use this option multiple times
                                    to set different downloaders for different
                                    protocols. For example, --downloader aria2c
                                    --downloader "dash,m3u8:native" will use
                                    aria2c for http/ftp downloads, and the
                                    native downloader for dash/m3u8 downloads
                                    (Alias: --external-downloader)
    --downloader-args NAME:ARGS     Give these arguments to the external
                                    downloader. Specify the downloader name and
                                    the arguments separated by a colon ":". For
                                    ffmpeg, arguments can be passed to different
                                    positions using the same syntax as
                                    --postprocessor-args. You can use this
                                    option multiple times to give different
                                    arguments to different downloaders (Alias:
                                    --external-downloader-args)

## Filesystem Options:
    -a, --batch-file FILE           File containing URLs to download ("-" for
                                    stdin), one URL per line. Lines starting
                                    with "#", ";" or "]" are considered as
                                    comments and ignored
    --no-batch-file                 Do not read URLs from batch file (default)
    -P, --paths [TYPES:]PATH        The paths where the files should be
                                    downloaded. Specify the type of file and the
                                    path separated by a colon ":". All the same
                                    TYPES as --output are supported.
                                    Additionally, you can also provide "home"
                                    (default) and "temp" paths. All intermediary
                                    files are first downloaded to the temp path
                                    and then the final files are moved over to
                                    the home path after download is finished.
                                    This option is ignored if --output is an
                                    absolute path
    -o, --output [TYPES:]TEMPLATE   Output filename template; see "OUTPUT
                                    TEMPLATE" for details
    --output-na-placeholder TEXT    Placeholder for unavailable fields in
                                    "OUTPUT TEMPLATE" (default: "NA")
    --restrict-filenames            Restrict filenames to only ASCII characters,
                                    and avoid "&" and spaces in filenames
    --no-restrict-filenames         Allow Unicode characters, "&" and spaces in
                                    filenames (default)
    --windows-filenames             Force filenames to be Windows-compatible
    --no-windows-filenames          Make filenames Windows-compatible only if
                                    using Windows (default)
    --trim-filenames LENGTH         Limit the filename length (excluding
                                    extension) to the specified number of
                                    characters
    -w, --no-overwrites             Do not overwrite any files
    --force-overwrites              Overwrite all video and metadata files. This
                                    option includes --no-continue
    --no-force-overwrites           Do not overwrite the video, but overwrite
                                    related files (default)
    -c, --continue                  Resume partially downloaded files/fragments
                                    (default)
    --no-continue                   Do not resume partially downloaded
                                    fragments. If the file is not fragmented,
                                    restart download of the entire file
    --part                          Use .part files instead of writing directly
                                    into output file (default)
    --no-part                       Do not use .part files - write directly into
                                    output file
    --mtime                         Use the Last-modified header to set the file
                                    modification time (default)
    --no-mtime                      Do not use the Last-modified header to set
                                    the file modification time
    --write-description             Write video description to a .description file
    --no-write-description          Do not write video description (default)
    --write-info-json               Write video metadata to a .info.json file
                                    (this may contain personal information)
    --no-write-info-json            Do not write video metadata (default)
    --write-playlist-metafiles      Write playlist metadata in addition to the
                                    video metadata when using --write-info-json,
                                    --write-description etc. (default)
    --no-write-playlist-metafiles   Do not write playlist metadata when using
                                    --write-info-json, --write-description etc.
    --clean-info-json               Remove some private fields such as filenames
                                    from the infojson. Note that it could still
                                    contain some personal information (default)
    --no-clean-info-json            Write all fields to the infojson
    --write-comments                Retrieve video comments to be placed in the
                                    infojson. The comments are fetched even
                                    without this option if the extraction is
                                    known to be quick (Alias: --get-comments)
    --no-write-comments             Do not retrieve video comments unless the
                                    extraction is known to be quick (Alias:
                                    --no-get-comments)
    --load-info-json FILE           JSON file containing the video information
                                    (created with the "--write-info-json" option)
    --cookies FILE                  Netscape formatted file to read cookies from
                                    and dump cookie jar in
    --no-cookies                    Do not read/dump cookies from/to file
                                    (default)
    --cookies-from-browser BROWSER[+KEYRING][:PROFILE]
                                    The name of the browser and (optionally) the
                                    name/path of the profile to load cookies
                                    from, separated by a ":". Currently
                                    supported browsers are: brave, chrome,
                                    chromium, edge, firefox, opera, safari,
                                    vivaldi. By default, the most recently
                                    accessed profile is used. The keyring used
                                    for decrypting Chromium cookies on Linux can
                                    be (optionally) specified after the browser
                                    name separated by a "+". Currently supported
                                    keyrings are: basictext, gnomekeyring, kwallet
    --no-cookies-from-browser       Do not load cookies from browser (default)
    --cache-dir DIR                 Location in the filesystem where youtube-dl
                                    can store some downloaded information (such
                                    as client ids and signatures) permanently.
                                    By default $XDG_CACHE_HOME/yt-dlp or
                                    ~/.cache/yt-dlp
    --no-cache-dir                  Disable filesystem caching
    --rm-cache-dir                  Delete all filesystem cache files

## Thumbnail Options:
    --write-thumbnail               Write thumbnail image to disk
    --no-write-thumbnail            Do not write thumbnail image to disk (default)
    --write-all-thumbnails          Write all thumbnail image formats to disk
    --list-thumbnails               List available thumbnails of each video.
                                    Simulate unless --no-simulate is used

## Internet Shortcut Options:
    --write-link                    Write an internet shortcut file, depending
                                    on the current platform (.url, .webloc or
                                    .desktop). The URL may be cached by the OS
    --write-url-link                Write a .url Windows internet shortcut. The
                                    OS caches the URL based on the file path
    --write-webloc-link             Write a .webloc macOS internet shortcut
    --write-desktop-link            Write a .desktop Linux internet shortcut

## Verbosity and Simulation Options:
    -q, --quiet                     Activate quiet mode. If used with --verbose,
                                    print the log to stderr
    --no-warnings                   Ignore warnings
    -s, --simulate                  Do not download the video and do not write
                                    anything to disk
    --no-simulate                   Download the video even if printing/listing
                                    options are used
    --ignore-no-formats-error       Ignore "No video formats" error. Useful for
                                    extracting metadata even if the videos are
                                    not actually available for download
                                    (experimental)
    --no-ignore-no-formats-error    Throw error when no downloadable video
                                    formats are found (default)
    --skip-download                 Do not download the video but write all
                                    related files (Alias: --no-download)
    -O, --print [WHEN:]TEMPLATE     Field name or output template to print to
                                    screen, optionally prefixed with when to
                                    print it, separated by a ":". Supported
                                    values of "WHEN" are the same as that of
                                    --use-postprocessor, and "video" (default).
                                    Implies --quiet. Implies --simulate unless
                                    --no-simulate or later stages of WHEN are
                                    used. This option can be used multiple times
    --print-to-file [WHEN:]TEMPLATE FILE
                                    Append given template to the file. The
                                    values of WHEN and TEMPLATE are same as that
                                    of --print. FILE uses the same syntax as the
                                    output template. This option can be used
                                    multiple times
    -j, --dump-json                 Quiet, but print JSON information for each
                                    video. Simulate unless --no-simulate is
                                    used. See "OUTPUT TEMPLATE" for a
                                    description of available keys
    -J, --dump-single-json          Quiet, but print JSON information for each
                                    url or infojson passed. Simulate unless
                                    --no-simulate is used. If the URL refers to
                                    a playlist, the whole playlist information
                                    is dumped in a single line
    --force-write-archive           Force download archive entries to be written
                                    as far as no errors occur, even if -s or
                                    another simulation option is used (Alias:
                                    --force-download-archive)
    --newline                       Output progress bar as new lines
    --no-progress                   Do not print progress bar
    --progress                      Show progress bar, even if in quiet mode
    --console-title                 Display progress in console titlebar
    --progress-template [TYPES:]TEMPLATE
                                    Template for progress outputs, optionally
                                    prefixed with one of "download:" (default),
                                    "download-title:" (the console title),
                                    "postprocess:",  or "postprocess-title:".
                                    The video's fields are accessible under the
                                    "info" key and the progress attributes are
                                    accessible under "progress" key. E.g.:
                                    --console-title --progress-template
                                    "download-title:%(info.id)s-%(progress.eta)s"
    -v, --verbose                   Print various debugging information
    --dump-pages                    Print downloaded pages encoded using base64
                                    to debug problems (very verbose)
    --write-pages                   Write downloaded intermediary pages to files
                                    in the current directory to debug problems
    --print-traffic                 Display sent and read HTTP traffic

## Workarounds:
    --encoding ENCODING             Force the specified encoding (experimental)
    --legacy-server-connect         Explicitly allow HTTPS connection to servers
                                    that do not support RFC 5746 secure
                                    renegotiation
    --no-check-certificates         Suppress HTTPS certificate validation
    --prefer-insecure               Use an unencrypted connection to retrieve
                                    information about the video (Currently
                                    supported only for YouTube)
    --add-header FIELD:VALUE        Specify a custom HTTP header and its value,
                                    separated by a colon ":". You can use this
                                    option multiple times
    --bidi-workaround               Work around terminals that lack
                                    bidirectional text support. Requires bidiv
                                    or fribidi executable in PATH
    --sleep-requests SECONDS        Number of seconds to sleep between requests
                                    during data extraction
    --sleep-interval SECONDS        Number of seconds to sleep before each
                                    download. This is the minimum time to sleep
                                    when used along with --max-sleep-interval
                                    (Alias: --min-sleep-interval)
    --max-sleep-interval SECONDS    Maximum number of seconds to sleep. Can only
                                    be used along with --min-sleep-interval
    --sleep-subtitles SECONDS       Number of seconds to sleep before each
                                    subtitle download
    --no-persistent-connections     Do not keep the connection open after a
                                    request

## Video Format Options:
    -f, --format FORMAT             Video format code, see "FORMAT SELECTION"
                                    for more details
    -S, --format-sort SORTORDER     Sort the formats by the fields given, see
                                    "Sorting Formats" for more details
    --format-sort-force             Force user specified sort order to have
                                    precedence over all fields, see "Sorting
                                    Formats" for more details (Alias: --S-force)
    --no-format-sort-force          Some fields have precedence over the user
                                    specified sort order (default)
    --video-multistreams            Allow multiple video streams to be merged
                                    into a single file
    --no-video-multistreams         Only one video stream is downloaded for each
                                    output file (default)
    --audio-multistreams            Allow multiple audio streams to be merged
                                    into a single file
    --no-audio-multistreams         Only one audio stream is downloaded for each
                                    output file (default)
    --prefer-free-formats           Prefer video formats with free containers
                                    over non-free ones of same quality. Use with
                                    "-S ext" to strictly prefer free containers
                                    irrespective of quality
    --no-prefer-free-formats        Don't give any special preference to free
                                    containers (default)
    --check-formats                 Make sure formats are selected only from
                                    those that are actually downloadable
    --check-all-formats             Check all formats for whether they are
                                    actually downloadable
    --no-check-formats              Do not check that the formats are actually
                                    downloadable
    -F, --list-formats              List available formats of each video.
                                    Simulate unless --no-simulate is used
    --merge-output-format FORMAT    If a merge is required (e.g.
                                    bestvideo+bestaudio), output to given
                                    container format. One of mkv, mp4, ogg,
                                    webm, flv. Ignored if no merge is required

## Subtitle Options:
    --write-subs                    Write subtitle file
    --no-write-subs                 Do not write subtitle file (default)
    --write-auto-subs               Write automatically generated subtitle file
                                    (Alias: --write-automatic-subs)
    --no-write-auto-subs            Do not write auto-generated subtitles
                                    (default) (Alias: --no-write-automatic-subs)
    --list-subs                     List available subtitles of each video.
                                    Simulate unless --no-simulate is used
    --sub-format FORMAT             Subtitle format; accepts formats preference,
                                    Eg: "srt" or "ass/srt/best"
    --sub-langs LANGS               Languages of the subtitles to download (can
                                    be regex) or "all" separated by commas. (Eg:
                                    --sub-langs "en.*,ja") You can prefix the
                                    language code with a "-" to exclude it from
                                    the requested languages. (Eg: --sub-langs
                                    all,-live_chat) Use --list-subs for a list
                                    of available language tags

## Authentication Options:
    -u, --username USERNAME         Login with this account ID
    -p, --password PASSWORD         Account password. If this option is left
                                    out, yt-dlp will ask interactively
    -2, --twofactor TWOFACTOR       Two-factor authentication code
    -n, --netrc                     Use .netrc authentication data
    --netrc-location PATH           Location of .netrc authentication data;
                                    either the path or its containing directory.
                                    Defaults to ~/.netrc
    --video-password PASSWORD       Video password (vimeo, youku)
    --ap-mso MSO                    Adobe Pass multiple-system operator (TV
                                    provider) identifier, use --ap-list-mso for
                                    a list of available MSOs
    --ap-username USERNAME          Multiple-system operator account login
    --ap-password PASSWORD          Multiple-system operator account password.
                                    If this option is left out, yt-dlp will ask
                                    interactively
    --ap-list-mso                   List all supported multiple-system operators
    --client-certificate CERTFILE   Path to client certificate file in PEM
                                    format. May include the private key
    --client-certificate-key KEYFILE
                                    Path to private key file for client
                                    certificate
    --client-certificate-password PASSWORD
                                    Password for client certificate private key,
                                    if encrypted. If not provided, and the key
                                    is encrypted, yt-dlp will ask interactively

## Post-Processing Options:
    -x, --extract-audio             Convert video files to audio-only files
                                    (requires ffmpeg and ffprobe)
    --audio-format FORMAT           Format to convert the audio to when -x is
                                    used. (currently supported: best (default),
                                    mp3, aac, m4a, opus, vorbis, flac, alac,
                                    wav). You can specify multiple rules using
                                    similar syntax as --remux-video
    --audio-quality QUALITY         Specify ffmpeg audio quality to use when
                                    converting the audio with -x. Insert a value
                                    between 0 (best) and 10 (worst) for VBR or a
                                    specific bitrate like 128K (default 5)
    --remux-video FORMAT            Remux the video into another container if
                                    necessary (currently supported: mp4, mkv,
                                    flv, webm, mov, avi, mka, ogg, mp3, aac,
                                    m4a, opus, vorbis, flac, alac, wav). If
                                    target container does not support the
                                    video/audio codec, remuxing will fail. You
                                    can specify multiple rules; Eg.
                                    "aac>m4a/mov>mp4/mkv" will remux aac to m4a,
                                    mov to mp4 and anything else to mkv
    --recode-video FORMAT           Re-encode the video into another format if
                                    necessary. The syntax and supported formats
                                    are the same as --remux-video
    --postprocessor-args NAME:ARGS  Give these arguments to the postprocessors.
                                    Specify the postprocessor/executable name
                                    and the arguments separated by a colon ":"
                                    to give the argument to the specified
                                    postprocessor/executable. Supported PP are:
                                    Merger, ModifyChapters, SplitChapters,
                                    ExtractAudio, VideoRemuxer, VideoConvertor,
                                    Metadata, EmbedSubtitle, EmbedThumbnail,
                                    SubtitlesConvertor, ThumbnailsConvertor,
                                    FixupStretched, FixupM4a, FixupM3u8,
                                    FixupTimestamp and FixupDuration. The
                                    supported executables are: AtomicParsley,
                                    FFmpeg and FFprobe. You can also specify
                                    "PP+EXE:ARGS" to give the arguments to the
                                    specified executable only when being used by
                                    the specified postprocessor. Additionally,
                                    for ffmpeg/ffprobe, "_i"/"_o" can be
                                    appended to the prefix optionally followed
                                    by a number to pass the argument before the
                                    specified input/output file. Eg: --ppa
                                    "Merger+ffmpeg_i1:-v quiet". You can use
                                    this option multiple times to give different
                                    arguments to different postprocessors.
                                    (Alias: --ppa)
    -k, --keep-video                Keep the intermediate video file on disk
                                    after post-processing
    --no-keep-video                 Delete the intermediate video file after
                                    post-processing (default)
    --post-overwrites               Overwrite post-processed files (default)
    --no-post-overwrites            Do not overwrite post-processed files
    --embed-subs                    Embed subtitles in the video (only for mp4,
                                    webm and mkv videos)
    --no-embed-subs                 Do not embed subtitles (default)
    --embed-thumbnail               Embed thumbnail in the video as cover art
    --no-embed-thumbnail            Do not embed thumbnail (default)
    --embed-metadata                Embed metadata to the video file. Also
                                    embeds chapters/infojson if present unless
                                    --no-embed-chapters/--no-embed-info-json are
                                    used (Alias: --add-metadata)
    --no-embed-metadata             Do not add metadata to file (default)
                                    (Alias: --no-add-metadata)
    --embed-chapters                Add chapter markers to the video file
                                    (Alias: --add-chapters)
    --no-embed-chapters             Do not add chapter markers (default) (Alias:
                                    --no-add-chapters)
    --embed-info-json               Embed the infojson as an attachment to
                                    mkv/mka video files
    --no-embed-info-json            Do not embed the infojson as an attachment
                                    to the video file
    --parse-metadata FROM:TO        Parse additional metadata like title/artist
                                    from other fields; see "MODIFYING METADATA"
                                    for details
    --replace-in-metadata FIELDS REGEX REPLACE
                                    Replace text in a metadata field using the
                                    given regex. This option can be used
                                    multiple times
    --xattrs                        Write metadata to the video file's xattrs
                                    (using dublin core and xdg standards)
    --concat-playlist POLICY        Concatenate videos in a playlist. One of
                                    "never", "always", or "multi_video"
                                    (default; only when the videos form a single
                                    show). All the video files must have same
                                    codecs and number of streams to be
                                    concatable. The "pl_video:" prefix can be
                                    used with "--paths" and "--output" to set
                                    the output filename for the concatenated
                                    files. See "OUTPUT TEMPLATE" for details
    --fixup POLICY                  Automatically correct known faults of the
                                    file. One of never (do nothing), warn (only
                                    emit a warning), detect_or_warn (the
                                    default; fix file if we can, warn
                                    otherwise), force (try fixing even if file
                                    already exists)
    --ffmpeg-location PATH          Location of the ffmpeg binary; either the
                                    path to the binary or its containing directory
    --exec [WHEN:]CMD               Execute a command, optionally prefixed with
                                    when to execute it (after_move if
                                    unspecified), separated by a ":". Supported
                                    values of "WHEN" are the same as that of
                                    --use-postprocessor. Same syntax as the
                                    output template can be used to pass any
                                    field as arguments to the command. After
                                    download, an additional field "filepath"
                                    that contains the final path of the
                                    downloaded file is also available, and if no
                                    fields are passed, %(filepath)q is appended
                                    to the end of the command. This option can
                                    be used multiple times
    --no-exec                       Remove any previously defined --exec
    --convert-subs FORMAT           Convert the subtitles to another format
                                    (currently supported: srt, vtt, ass, lrc)
                                    (Alias: --convert-subtitles)
    --convert-thumbnails FORMAT     Convert the thumbnails to another format
                                    (currently supported: jpg, png, webp). You
                                    can specify multiple rules using similar
                                    syntax as --remux-video
    --split-chapters                Split video into multiple files based on
                                    internal chapters. The "chapter:" prefix can
                                    be used with "--paths" and "--output" to set
                                    the output filename for the split files. See
                                    "OUTPUT TEMPLATE" for details
    --no-split-chapters             Do not split video based on chapters (default)
    --remove-chapters REGEX         Remove chapters whose title matches the
                                    given regular expression. The syntax is the
                                    same as --download-sections. This option can
                                    be used multiple times
    --no-remove-chapters            Do not remove any chapters from the file
                                    (default)
    --force-keyframes-at-cuts       Force keyframes at cuts when
                                    downloading/splitting/removing sections.
                                    This is slow due to needing a re-encode, but
                                    the resulting video may have fewer artifacts
                                    around the cuts
    --no-force-keyframes-at-cuts    Do not force keyframes around the chapters
                                    when cutting/splitting (default)
    --use-postprocessor NAME[:ARGS]
                                    The (case sensitive) name of plugin
                                    postprocessors to be enabled, and
                                    (optionally) arguments to be passed to it,
                                    separated by a colon ":". ARGS are a
                                    semicolon ";" delimited list of NAME=VALUE.
                                    The "when" argument determines when the
                                    postprocessor is invoked. It can be one of
                                    "pre_process" (after video extraction),
                                    "after_filter" (after video passes filter),
                                    "before_dl" (before each video download),
                                    "post_process" (after each video download;
                                    default), "after_move" (after moving video
                                    file to it's final locations), "after_video"
                                    (after downloading and processing all
                                    formats of a video), or "playlist" (at end
                                    of playlist). This option can be used
                                    multiple times to add different postprocessors

## SponsorBlock Options:
Make chapter entries for, or remove various segments (sponsor,
    introductions, etc.) from downloaded YouTube videos using the
    [SponsorBlock API](https://sponsor.ajay.app)

    --sponsorblock-mark CATS        SponsorBlock categories to create chapters
                                    for, separated by commas. Available
                                    categories are sponsor, intro, outro,
                                    selfpromo, preview, filler, interaction,
                                    music_offtopic, poi_highlight, all and
                                    default (=all). You can prefix the category
                                    with a "-" to exclude it. See [1] for
                                    description of the categories. Eg:
                                    --sponsorblock-mark all,-preview
                                    [1] https://wiki.sponsor.ajay.app/w/Segment_Categories
    --sponsorblock-remove CATS      SponsorBlock categories to be removed from
                                    the video file, separated by commas. If a
                                    category is present in both mark and remove,
                                    remove takes precedence. The syntax and
                                    available categories are the same as for
                                    --sponsorblock-mark except that "default"
                                    refers to "all,-filler" and poi_highlight is
                                    not available
    --sponsorblock-chapter-title TEMPLATE
                                    An output template for the title of the
                                    SponsorBlock chapters created by
                                    --sponsorblock-mark. The only available
                                    fields are start_time, end_time, category,
                                    categories, name, category_names. Defaults
                                    to "[SponsorBlock]: %(category_names)l"
    --no-sponsorblock               Disable both --sponsorblock-mark and
                                    --sponsorblock-remove
    --sponsorblock-api URL          SponsorBlock API location, defaults to
                                    https://sponsor.ajay.app

## Extractor Options:
    --extractor-retries RETRIES     Number of retries for known extractor errors
                                    (default is 3), or "infinite"
    --allow-dynamic-mpd             Process dynamic DASH manifests (default)
                                    (Alias: --no-ignore-dynamic-mpd)
    --ignore-dynamic-mpd            Do not process dynamic DASH manifests
                                    (Alias: --no-allow-dynamic-mpd)
    --hls-split-discontinuity       Split HLS playlists to different formats at
                                    discontinuities such as ad breaks
    --no-hls-split-discontinuity    Do not split HLS playlists to different
                                    formats at discontinuities such as ad breaks
                                    (default)
    --extractor-args KEY:ARGS       Pass these arguments to the extractor. See
                                    "EXTRACTOR ARGUMENTS" for details. You can
                                    use this option multiple times to give
                                    arguments for different extractors

# CONFIGURATION

You can configure yt-dlp by placing any supported command line option to a configuration file. The configuration is loaded from the following locations:

1. **Main Configuration**: The file given by `--config-location`
1. **Portable Configuration**: `yt-dlp.conf` in the same directory as the bundled binary. If you are running from source-code (`<root dir>/yt_dlp/__main__.py`), the root directory is used instead.
1. **Home Configuration**: `yt-dlp.conf` in the home path given by `-P`, or in the current directory if no such path is given
1. **User Configuration**:
    * `%XDG_CONFIG_HOME%/yt-dlp/config` (recommended on Linux/macOS)
    * `%XDG_CONFIG_HOME%/yt-dlp.conf`
    * `%APPDATA%/yt-dlp/config` (recommended on Windows)
    * `%APPDATA%/yt-dlp/config.txt`
    * `~/yt-dlp.conf`
    * `~/yt-dlp.conf.txt`
    
    `%XDG_CONFIG_HOME%` defaults to `~/.config` if undefined. On windows, `%APPDATA%` generally points to `C:\Users\<user name>\AppData\Roaming` and `~` points to `%HOME%` if present, `%USERPROFILE%` (generally `C:\Users\<user name>`), or `%HOMEDRIVE%%HOMEPATH%`

1. **System Configuration**: `/etc/yt-dlp.conf`

For example, with the following configuration file yt-dlp will always extract the audio, not copy the mtime, use a proxy and save all videos under `YouTube` directory in your home directory:
```
# Lines starting with # are comments

# Always extract audio
-x

# Do not copy the mtime
--no-mtime

# Use this proxy
--proxy 127.0.0.1:3128

# Save all videos under YouTube directory in your home directory
-o ~/YouTube/%(title)s.%(ext)s
```

Note that options in configuration file are just the same options aka switches used in regular command line calls; thus there **must be no whitespace** after `-` or `--`, e.g. `-o` or `--proxy` but not `- o` or `-- proxy`.

You can use `--ignore-config` if you want to disable all configuration files for a particular yt-dlp run. If `--ignore-config` is found inside any configuration file, no further configuration will be loaded. For example, having the option in the portable configuration file prevents loading of home, user, and system configurations. Additionally, (for backward compatibility) if `--ignore-config` is found inside the system configuration file, the user configuration is not loaded.

### Config file encoding

The config files are decoded according to the UTF BOM if present, and in the encoding from system locale otherwise.

If you want your file to be decoded differently, add `# coding: ENCODING` to the beginning of the file (e.g. `# coding: shift-jis`). There must be no characters before that, even spaces or BOM.

### Authentication with `.netrc` file

You may also want to configure automatic credentials storage for extractors that support authentication (by providing login and password with `--username` and `--password`) in order not to pass credentials as command line arguments on every yt-dlp execution and prevent tracking plain text passwords in the shell command history. You can achieve this using a [`.netrc` file](https://stackoverflow.com/tags/.netrc/info) on a per extractor basis. For that you will need to create a `.netrc` file in `--netrc-location` and restrict permissions to read/write by only you:
```
touch $HOME/.netrc
chmod a-rwx,u+rw $HOME/.netrc
```
After that you can add credentials for an extractor in the following format, where *extractor* is the name of the extractor in lowercase:
```
machine <extractor> login <username> password <password>
```
For example:
```
machine youtube login myaccount@gmail.com password my_youtube_password
machine twitch login my_twitch_account_name password my_twitch_password
```
To activate authentication with the `.netrc` file you should pass `--netrc` to yt-dlp or place it in the [configuration file](#configuration).

The default location of the .netrc file is `$HOME` (`~`) in UNIX. On Windows, it is `%HOME%` if present, `%USERPROFILE%` (generally `C:\Users\<user name>`) or `%HOMEDRIVE%%HOMEPATH%`

# OUTPUT TEMPLATE

The `-o` option is used to indicate a template for the output file names while `-P` option is used to specify the path each type of file should be saved to.

<!-- MANPAGE: BEGIN EXCLUDED SECTION -->
**tl;dr:** [navigate me to examples](#output-template-examples).
<!-- MANPAGE: END EXCLUDED SECTION -->

The simplest usage of `-o` is not to set any template arguments when downloading a single file, like in `yt-dlp -o funny_video.flv "https://some/video"` (hard-coding file extension like this is _not_ recommended and could break some post-processing).

It may however also contain special sequences that will be replaced when downloading each video. The special sequences may be formatted according to [Python string formatting operations](https://docs.python.org/3/library/stdtypes.html#printf-style-string-formatting). For example, `%(NAME)s` or `%(NAME)05d`. To clarify, that is a percent symbol followed by a name in parentheses, followed by formatting operations.

The field names themselves (the part inside the parenthesis) can also have some special formatting:

1. **Object traversal**: The dictionaries and lists available in metadata can be traversed by using a `.` (dot) separator. You can also do python slicing using `:`. Eg: `%(tags.0)s`, `%(subtitles.en.-1.ext)s`, `%(id.3:7:-1)s`, `%(formats.:.format_id)s`. `%()s` refers to the entire infodict. Note that all the fields that become available using this method are not listed below. Use `-j` to see such fields

1. **Addition**: Addition and subtraction of numeric fields can be done using `+` and `-` respectively. Eg: `%(playlist_index+10)03d`, `%(n_entries+1-playlist_index)d`

1. **Date/time Formatting**: Date/time fields can be formatted according to [strftime formatting](https://docs.python.org/3/library/datetime.html#strftime-and-strptime-format-codes) by specifying it separated from the field name using a `>`. Eg: `%(duration>%H-%M-%S)s`, `%(upload_date>%Y-%m-%d)s`, `%(epoch-3600>%H-%M-%S)s`

1. **Alternatives**: Alternate fields can be specified separated with a `,`. Eg: `%(release_date>%Y,upload_date>%Y|Unknown)s`

1. **Replacement**: A replacement value can specified using a `&` separator. If the field is *not* empty, this replacement value will be used instead of the actual field content. This is done after alternate fields are considered; thus the replacement is used if *any* of the alternative fields is *not* empty.

1. **Default**: A literal default value can be specified for when the field is empty using a `|` separator. This overrides `--output-na-template`. Eg: `%(uploader|Unknown)s`

1. **More Conversions**: In addition to the normal format types `diouxXeEfFgGcrs`, yt-dlp additionally supports converting to `B` = **B**ytes, `j` = **j**son (flag `#` for pretty-printing), `h` = HTML escaping, `l` = a comma separated **l**ist (flag `#` for `\n` newline-separated), `q` = a string **q**uoted for the terminal (flag `#` to split a list into different arguments), `D` = add **D**ecimal suffixes (Eg: 10M) (flag `#` to use 1024 as factor), and `S` = **S**anitize as filename (flag `#` for restricted)

1. **Unicode normalization**: The format type `U` can be used for NFC [unicode normalization](https://docs.python.org/3/library/unicodedata.html#unicodedata.normalize). The alternate form flag (`#`) changes the normalization to NFD and the conversion flag `+` can be used for NFKC/NFKD compatibility equivalence normalization. Eg: `%(title)+.100U` is NFKC

To summarize, the general syntax for a field is:
```
%(name[.keys][addition][>strf][,alternate][&replacement][|default])[flags][width][.precision][length]type
```

Additionally, you can set different output templates for the various metadata files separately from the general output template by specifying the type of file followed by the template separated by a colon `:`. The different file types supported are `subtitle`, `thumbnail`, `description`, `annotation` (deprecated), `infojson`, `link`, `pl_thumbnail`, `pl_description`, `pl_infojson`, `chapter`, `pl_video`. For example, `-o "%(title)s.%(ext)s" -o "thumbnail:%(title)s\%(title)s.%(ext)s"`  will put the thumbnails in a folder with the same name as the video. If any of the templates is empty, that type of file will not be written. Eg: `--write-thumbnail -o "thumbnail:"` will write thumbnails only for playlists and not for video.

The available fields are:

 - `id` (string): Video identifier
 - `title` (string): Video title
 - `fulltitle` (string): Video title ignoring live timestamp and generic title
 - `url` (string): Video URL
 - `ext` (string): Video filename extension
 - `alt_title` (string): A secondary title of the video
 - `description` (string): The description of the video
 - `display_id` (string): An alternative identifier for the video
 - `uploader` (string): Full name of the video uploader
 - `license` (string): License name the video is licensed under
 - `creator` (string): The creator of the video
 - `timestamp` (numeric): UNIX timestamp of the moment the video became available
 - `upload_date` (string): Video upload date in UTC (YYYYMMDD)
 - `release_timestamp` (numeric): UNIX timestamp of the moment the video was released
 - `release_date` (string): The date (YYYYMMDD) when the video was released in UTC
 - `modified_timestamp` (numeric): UNIX timestamp of the moment the video was last modified
 - `modified_date` (string): The date (YYYYMMDD) when the video was last modified in UTC
 - `uploader_id` (string): Nickname or id of the video uploader
 - `channel` (string): Full name of the channel the video is uploaded on
 - `channel_id` (string): Id of the channel
 - `channel_follower_count` (numeric): Number of followers of the channel
 - `location` (string): Physical location where the video was filmed
 - `duration` (numeric): Length of the video in seconds
 - `duration_string` (string): Length of the video (HH:mm:ss)
 - `view_count` (numeric): How many users have watched the video on the platform
 - `like_count` (numeric): Number of positive ratings of the video
 - `dislike_count` (numeric): Number of negative ratings of the video
 - `repost_count` (numeric): Number of reposts of the video
 - `average_rating` (numeric): Average rating give by users, the scale used depends on the webpage
 - `comment_count` (numeric): Number of comments on the video (For some extractors, comments are only downloaded at the end, and so this field cannot be used)
 - `age_limit` (numeric): Age restriction for the video (years)
 - `live_status` (string): One of "is_live", "was_live", "is_upcoming", "not_live"
 - `is_live` (boolean): Whether this video is a live stream or a fixed-length video
 - `was_live` (boolean): Whether this video was originally a live stream
 - `playable_in_embed` (string): Whether this video is allowed to play in embedded players on other sites
 - `availability` (string): Whether the video is "private", "premium_only", "subscriber_only", "needs_auth", "unlisted" or "public"
 - `start_time` (numeric): Time in seconds where the reproduction should start, as specified in the URL
 - `end_time` (numeric): Time in seconds where the reproduction should end, as specified in the URL
 - `format` (string): A human-readable description of the format
 - `format_id` (string): Format code specified by `--format`
 - `format_note` (string): Additional info about the format
 - `width` (numeric): Width of the video
 - `height` (numeric): Height of the video
 - `resolution` (string): Textual description of width and height
 - `tbr` (numeric): Average bitrate of audio and video in KBit/s
 - `abr` (numeric): Average audio bitrate in KBit/s
 - `acodec` (string): Name of the audio codec in use
 - `asr` (numeric): Audio sampling rate in Hertz
 - `vbr` (numeric): Average video bitrate in KBit/s
 - `fps` (numeric): Frame rate
 - `dynamic_range` (string): The dynamic range of the video
 - `stretched_ratio` (float): `width:height` of the video's pixels, if not square
 - `vcodec` (string): Name of the video codec in use
 - `container` (string): Name of the container format
 - `filesize` (numeric): The number of bytes, if known in advance
 - `filesize_approx` (numeric): An estimate for the number of bytes
 - `protocol` (string): The protocol that will be used for the actual download
 - `extractor` (string): Name of the extractor
 - `extractor_key` (string): Key name of the extractor
 - `epoch` (numeric): Unix epoch of when the information extraction was completed
 - `autonumber` (numeric): Number that will be increased with each download, starting at `--autonumber-start`
 - `video_autonumber` (numeric): Number that will be increased with each video
 - `n_entries` (numeric): Total number of extracted items in the playlist
 - `playlist_id` (string): Identifier of the playlist that contains the video
 - `playlist_title` (string): Name of the playlist that contains the video
 - `playlist` (string): `playlist_id` or `playlist_title`
 - `playlist_count` (numeric): Total number of items in the playlist. May not be known if entire playlist is not extracted
 - `playlist_index` (numeric): Index of the video in the playlist padded with leading zeros according the final index
 - `playlist_autonumber` (numeric): Position of the video in the playlist download queue padded with leading zeros according to the total length of the playlist
 - `playlist_uploader` (string): Full name of the playlist uploader
 - `playlist_uploader_id` (string): Nickname or id of the playlist uploader
 - `webpage_url` (string): A URL to the video webpage which if given to yt-dlp should allow to get the same result again
 - `webpage_url_basename` (string): The basename of the webpage URL
 - `webpage_url_domain` (string): The domain of the webpage URL
 - `original_url` (string): The URL given by the user (or same as `webpage_url` for playlist entries)

Available for the video that belongs to some logical chapter or section:

 - `chapter` (string): Name or title of the chapter the video belongs to
 - `chapter_number` (numeric): Number of the chapter the video belongs to
 - `chapter_id` (string): Id of the chapter the video belongs to

Available for the video that is an episode of some series or programme:

 - `series` (string): Title of the series or programme the video episode belongs to
 - `season` (string): Title of the season the video episode belongs to
 - `season_number` (numeric): Number of the season the video episode belongs to
 - `season_id` (string): Id of the season the video episode belongs to
 - `episode` (string): Title of the video episode
 - `episode_number` (numeric): Number of the video episode within a season
 - `episode_id` (string): Id of the video episode

Available for the media that is a track or a part of a music album:

 - `track` (string): Title of the track
 - `track_number` (numeric): Number of the track within an album or a disc
 - `track_id` (string): Id of the track
 - `artist` (string): Artist(s) of the track
 - `genre` (string): Genre(s) of the track
 - `album` (string): Title of the album the track belongs to
 - `album_type` (string): Type of the album
 - `album_artist` (string): List of all artists appeared on the album
 - `disc_number` (numeric): Number of the disc or other physical medium the track belongs to
 - `release_year` (numeric): Year (YYYY) when the album was released

Available only when using `--download-sections` and for `chapter:` prefix when using `--split-chapters` for videos with internal chapters:

 - `section_title` (string): Title of the chapter
 - `section_number` (numeric): Number of the chapter within the file
 - `section_start` (numeric): Start time of the chapter in seconds
 - `section_end` (numeric): End time of the chapter in seconds

Available only when used in `--print`:

 - `urls` (string): The URLs of all requested formats, one in each line
 - `filename` (string): Name of the video file. Note that the actual filename may be different due to post-processing. Use `--exec echo` to get the name after all postprocessing is complete
 - `formats_table` (table): The video format table as printed by `--list-formats`
 - `thumbnails_table` (table): The thumbnail format table as printed by `--list-thumbnails`
 - `subtitles_table` (table): The subtitle format table as printed by `--list-subs`
 - `automatic_captions_table` (table): The automatic subtitle format table as printed by `--list-subs`
 
 
Available only in `--sponsorblock-chapter-title`:

 - `start_time` (numeric): Start time of the chapter in seconds
 - `end_time` (numeric): End time of the chapter in seconds
 - `categories` (list): The SponsorBlock categories the chapter belongs to
 - `category` (string): The smallest SponsorBlock category the chapter belongs to
 - `category_names` (list): Friendly names of the categories
 - `name` (string): Friendly name of the smallest category

Each aforementioned sequence when referenced in an output template will be replaced by the actual value corresponding to the sequence name. For example for `-o %(title)s-%(id)s.%(ext)s` and an mp4 video with title `yt-dlp test video` and id `BaW_jenozKc`, this will result in a `yt-dlp test video-BaW_jenozKc.mp4` file created in the current directory.

Note that some of the sequences are not guaranteed to be present since they depend on the metadata obtained by a particular extractor. Such sequences will be replaced with placeholder value provided with `--output-na-placeholder` (`NA` by default).

**Tip**: Look at the `-j` output to identify which fields are available for the particular URL

For numeric sequences you can use [numeric related formatting](https://docs.python.org/3/library/stdtypes.html#printf-style-string-formatting), for example, `%(view_count)05d` will result in a string with view count padded with zeros up to 5 characters, like in `00042`.

Output templates can also contain arbitrary hierarchical path, e.g. `-o "%(playlist)s/%(playlist_index)s - %(title)s.%(ext)s"` which will result in downloading each video in a directory corresponding to this path template. Any missing directory will be automatically created for you.

To use percent literals in an output template use `%%`. To output to stdout use `-o -`.

The current default template is `%(title)s [%(id)s].%(ext)s`.

In some cases, you don't want special characters such as 中, spaces, or &, such as when transferring the downloaded filename to a Windows system or the filename through an 8bit-unsafe channel. In these cases, add the `--restrict-filenames` flag to get a shorter title.

<!-- MANPAGE: BEGIN EXCLUDED SECTION -->
#### Output template and Windows batch files

If you are using an output template inside a Windows batch file then you must escape plain percent characters (`%`) by doubling, so that `-o "%(title)s-%(id)s.%(ext)s"` should become `-o "%%(title)s-%%(id)s.%%(ext)s"`. However you should not touch `%`'s that are not plain characters, e.g. environment variables for expansion should stay intact: `-o "C:\%HOMEPATH%\Desktop\%%(title)s.%%(ext)s"`.
<!-- MANPAGE: END EXCLUDED SECTION -->

#### Output template examples

```bash
$ yt-dlp --get-filename -o "test video.%(ext)s" BaW_jenozKc
test video.webm    # Literal name with correct extension

$ yt-dlp --get-filename -o "%(title)s.%(ext)s" BaW_jenozKc
youtube-dl test video ''_ä↭𝕐.webm    # All kinds of weird characters

$ yt-dlp --get-filename -o "%(title)s.%(ext)s" BaW_jenozKc --restrict-filenames
youtube-dl_test_video_.webm    # Restricted file name

# Download YouTube playlist videos in separate directory indexed by video order in a playlist
$ yt-dlp -o "%(playlist)s/%(playlist_index)s - %(title)s.%(ext)s" "https://www.youtube.com/playlist?list=PLwiyx1dc3P2JR9N8gQaQN_BCvlSlap7re"

# Download YouTube playlist videos in separate directories according to their uploaded year
$ yt-dlp -o "%(upload_date>%Y)s/%(title)s.%(ext)s" "https://www.youtube.com/playlist?list=PLwiyx1dc3P2JR9N8gQaQN_BCvlSlap7re"

# Prefix playlist index with " - " separator, but only if it is available
$ yt-dlp -o '%(playlist_index|)s%(playlist_index& - |)s%(title)s.%(ext)s' BaW_jenozKc "https://www.youtube.com/user/TheLinuxFoundation/playlists"

# Download all playlists of YouTube channel/user keeping each playlist in separate directory:
$ yt-dlp -o "%(uploader)s/%(playlist)s/%(playlist_index)s - %(title)s.%(ext)s" "https://www.youtube.com/user/TheLinuxFoundation/playlists"

# Download Udemy course keeping each chapter in separate directory under MyVideos directory in your home
$ yt-dlp -u user -p password -P "~/MyVideos" -o "%(playlist)s/%(chapter_number)s - %(chapter)s/%(title)s.%(ext)s" "https://www.udemy.com/java-tutorial"

# Download entire series season keeping each series and each season in separate directory under C:/MyVideos
$ yt-dlp -P "C:/MyVideos" -o "%(series)s/%(season_number)s - %(season)s/%(episode_number)s - %(episode)s.%(ext)s" "https://videomore.ru/kino_v_detalayah/5_sezon/367617"

# Download video as "C:\MyVideos\uploader\title.ext", subtitles as "C:\MyVideos\subs\uploader\title.ext"
# and put all temporary files in "C:\MyVideos\tmp"
$ yt-dlp -P "C:/MyVideos" -P "temp:tmp" -P "subtitle:subs" -o "%(uploader)s/%(title)s.%(ext)s" BaW_jenoz --write-subs

# Download video as "C:\MyVideos\uploader\title.ext" and subtitles as "C:\MyVideos\uploader\subs\title.ext"
$ yt-dlp -P "C:/MyVideos" -o "%(uploader)s/%(title)s.%(ext)s" -o "subtitle:%(uploader)s/subs/%(title)s.%(ext)s" BaW_jenozKc --write-subs

# Stream the video being downloaded to stdout
$ yt-dlp -o - BaW_jenozKc
```

# FORMAT SELECTION

By default, yt-dlp tries to download the best available quality if you **don't** pass any options.
This is generally equivalent to using `-f bestvideo*+bestaudio/best`. However, if multiple audiostreams is enabled (`--audio-multistreams`), the default format changes to `-f bestvideo+bestaudio/best`. Similarly, if ffmpeg is unavailable, or if you use yt-dlp to stream to `stdout` (`-o -`), the default becomes `-f best/bestvideo+bestaudio`.

**Deprecation warning**: Latest versions of yt-dlp can stream multiple formats to the stdout simultaneously using ffmpeg. So, in future versions, the default for this will be set to `-f bv*+ba/b` similar to normal downloads. If you want to preserve the `-f b/bv+ba` setting, it is recommended to explicitly specify it in the configuration options.

The general syntax for format selection is `-f FORMAT` (or `--format FORMAT`) where `FORMAT` is a *selector expression*, i.e. an expression that describes format or formats you would like to download.

<!-- MANPAGE: BEGIN EXCLUDED SECTION -->
**tl;dr:** [navigate me to examples](#format-selection-examples).
<!-- MANPAGE: END EXCLUDED SECTION -->

The simplest case is requesting a specific format, for example with `-f 22` you can download the format with format code equal to 22. You can get the list of available format codes for particular video using `--list-formats` or `-F`. Note that these format codes are extractor specific.

You can also use a file extension (currently `3gp`, `aac`, `flv`, `m4a`, `mp3`, `mp4`, `ogg`, `wav`, `webm` are supported) to download the best quality format of a particular file extension served as a single file, e.g. `-f webm` will download the best quality format with the `webm` extension served as a single file.

You can use `-f -` to interactively provide the format selector *for each video*

You can also use special names to select particular edge case formats:

 - `all`: Select **all formats** separately
 - `mergeall`: Select and **merge all formats** (Must be used with `--audio-multistreams`, `--video-multistreams` or both)
 - `b*`, `best*`: Select the best quality format that **contains either** a video or an audio
 - `b`, `best`: Select the best quality format that **contains both** video and audio. Equivalent to `best*[vcodec!=none][acodec!=none]`
 - `bv`, `bestvideo`: Select the best quality **video-only** format. Equivalent to `best*[acodec=none]`
 - `bv*`, `bestvideo*`: Select the best quality format that **contains video**. It may also contain audio. Equivalent to `best*[vcodec!=none]`
 - `ba`, `bestaudio`: Select the best quality **audio-only** format. Equivalent to `best*[vcodec=none]`
 - `ba*`, `bestaudio*`: Select the best quality format that **contains audio**. It may also contain video. Equivalent to `best*[acodec!=none]` ([Do not use!](https://github.com/yt-dlp/yt-dlp/issues/979#issuecomment-919629354))
 - `w*`, `worst*`: Select the worst quality format that contains either a video or an audio
 - `w`, `worst`: Select the worst quality format that contains both video and audio. Equivalent to `worst*[vcodec!=none][acodec!=none]`
 - `wv`, `worstvideo`: Select the worst quality video-only format. Equivalent to `worst*[acodec=none]`
 - `wv*`, `worstvideo*`: Select the worst quality format that contains video. It may also contain audio. Equivalent to `worst*[vcodec!=none]`
 - `wa`, `worstaudio`: Select the worst quality audio-only format. Equivalent to `worst*[vcodec=none]`
 - `wa*`, `worstaudio*`: Select the worst quality format that contains audio. It may also contain video. Equivalent to `worst*[acodec!=none]`

For example, to download the worst quality video-only format you can use `-f worstvideo`. It is however recommended not to use `worst` and related options. When your format selector is `worst`, the format which is worst in all respects is selected. Most of the time, what you actually want is the video with the smallest filesize instead. So it is generally better to use `-S +size` or more rigorously, `-S +size,+br,+res,+fps` instead of `-f worst`. See [sorting formats](#sorting-formats) for more details.

You can select the n'th best format of a type by using `best<type>.<n>`. For example, `best.2` will select the 2nd best combined format. Similarly, `bv*.3` will select the 3rd best format that contains a video stream.

If you want to download multiple videos and they don't have the same formats available, you can specify the order of preference using slashes. Note that formats on the left hand side are preferred, for example `-f 22/17/18` will download format 22 if it's available, otherwise it will download format 17 if it's available, otherwise it will download format 18 if it's available, otherwise it will complain that no suitable formats are available for download.

If you want to download several formats of the same video use a comma as a separator, e.g. `-f 22,17,18` will download all these three formats, of course if they are available. Or a more sophisticated example combined with the precedence feature: `-f 136/137/mp4/bestvideo,140/m4a/bestaudio`.

You can merge the video and audio of multiple formats into a single file using `-f <format1>+<format2>+...` (requires ffmpeg installed), for example `-f bestvideo+bestaudio` will download the best video-only format, the best audio-only format and mux them together with ffmpeg.

**Deprecation warning**: Since the *below* described behavior is complex and counter-intuitive, this will be removed and multistreams will be enabled by default in the future. A new operator will be instead added to limit formats to single audio/video

Unless `--video-multistreams` is used, all formats with a video stream except the first one are ignored. Similarly, unless `--audio-multistreams` is used, all formats with an audio stream except the first one are ignored. For example, `-f bestvideo+best+bestaudio --video-multistreams --audio-multistreams` will download and merge all 3 given formats. The resulting file will have 2 video streams and 2 audio streams. But `-f bestvideo+best+bestaudio --no-video-multistreams` will download and merge only `bestvideo` and `bestaudio`. `best` is ignored since another format containing a video stream (`bestvideo`) has already been selected. The order of the formats is therefore important. `-f best+bestaudio --no-audio-multistreams` will download and merge both formats while `-f bestaudio+best --no-audio-multistreams` will ignore `best` and download only `bestaudio`.

## Filtering Formats

You can also filter the video formats by putting a condition in brackets, as in `-f "best[height=720]"` (or `-f "[filesize>10M]"`).

The following numeric meta fields can be used with comparisons `<`, `<=`, `>`, `>=`, `=` (equals), `!=` (not equals):

 - `filesize`: The number of bytes, if known in advance
 - `width`: Width of the video, if known
 - `height`: Height of the video, if known
 - `tbr`: Average bitrate of audio and video in KBit/s
 - `abr`: Average audio bitrate in KBit/s
 - `vbr`: Average video bitrate in KBit/s
 - `asr`: Audio sampling rate in Hertz
 - `fps`: Frame rate

Also filtering work for comparisons `=` (equals), `^=` (starts with), `$=` (ends with), `*=` (contains), `~=` (matches regex) and following string meta fields:

 - `ext`: File extension
 - `acodec`: Name of the audio codec in use
 - `vcodec`: Name of the video codec in use
 - `container`: Name of the container format
 - `protocol`: The protocol that will be used for the actual download, lower-case (`http`, `https`, `rtsp`, `rtmp`, `rtmpe`, `mms`, `f4m`, `ism`, `http_dash_segments`, `m3u8`, or `m3u8_native`)
 - `format_id`: A short description of the format
 - `language`: Language code

Any string comparison may be prefixed with negation `!` in order to produce an opposite comparison, e.g. `!*=` (does not contain). The comparand of a string comparison needs to be quoted with either double or single quotes if it contains spaces or special characters other than `._-`.

Note that none of the aforementioned meta fields are guaranteed to be present since this solely depends on the metadata obtained by particular extractor, i.e. the metadata offered by the website. Any other field made available by the extractor can also be used for filtering.

Formats for which the value is not known are excluded unless you put a question mark (`?`) after the operator. You can combine format filters, so `-f "[height<=?720][tbr>500]"` selects up to 720p videos (or videos where the height is not known) with a bitrate of at least 500 KBit/s. You can also use the filters with `all` to download all formats that satisfy the filter. For example, `-f "all[vcodec=none]"` selects all audio-only formats.

Format selectors can also be grouped using parentheses, for example if you want to download the best pre-merged mp4 and webm formats with a height lower than 480 you can use `-f "(mp4,webm)[height<480]"`.

## Sorting Formats

You can change the criteria for being considered the `best` by using `-S` (`--format-sort`). The general format for this is `--format-sort field1,field2...`.

The available fields are:

 - `hasvid`: Gives priority to formats that has a video stream
 - `hasaud`: Gives priority to formats that has a audio stream
 - `ie_pref`: The format preference
 - `lang`: The language preference
 - `quality`: The quality of the format
 - `source`: The preference of the source
 - `proto`: Protocol used for download (`https`/`ftps` > `http`/`ftp` > `m3u8_native`/`m3u8` > `http_dash_segments`> `websocket_frag` > `mms`/`rtsp` > `f4f`/`f4m`)
 - `vcodec`: Video Codec (`av01` > `vp9.2` > `vp9` > `h265` > `h264` > `vp8` > `h263` > `theora` > other)
 - `acodec`: Audio Codec (`flac`/`alac` > `wav`/`aiff` > `opus` > `vorbis` > `aac` > `mp4a` > `mp3` > `eac3` > `ac3` > `dts` > other)
 - `codec`: Equivalent to `vcodec,acodec`
 - `vext`: Video Extension (`mp4` > `webm` > `flv` > other). If `--prefer-free-formats` is used, `webm` is preferred.
 - `aext`: Audio Extension (`m4a` > `aac` > `mp3` > `ogg` > `opus` > `webm` > other). If `--prefer-free-formats` is used, the order changes to `opus` > `ogg` > `webm` > `m4a` > `mp3` > `aac`.
 - `ext`: Equivalent to `vext,aext`
 - `filesize`: Exact filesize, if known in advance
 - `fs_approx`: Approximate filesize calculated from the manifests
 - `size`: Exact filesize if available, otherwise approximate filesize
 - `height`: Height of video
 - `width`: Width of video
 - `res`: Video resolution, calculated as the smallest dimension.
 - `fps`: Framerate of video
 - `hdr`: The dynamic range of the video (`DV` > `HDR12` > `HDR10+` > `HDR10` > `HLG` > `SDR`)
 - `tbr`: Total average bitrate in KBit/s
 - `vbr`: Average video bitrate in KBit/s
 - `abr`: Average audio bitrate in KBit/s
 - `br`: Equivalent to using `tbr,vbr,abr`
 - `asr`: Audio sample rate in Hz
 
**Deprecation warning**: Many of these fields have (currently undocumented) aliases, that may be removed in a future version. It is recommended to use only the documented field names.

All fields, unless specified otherwise, are sorted in descending order. To reverse this, prefix the field with a `+`. Eg: `+res` prefers format with the smallest resolution. Additionally, you can suffix a preferred value for the fields, separated by a `:`. Eg: `res:720` prefers larger videos, but no larger than 720p and the smallest video if there are no videos less than 720p. For `codec` and `ext`, you can provide two preferred values, the first for video and the second for audio. Eg: `+codec:avc:m4a` (equivalent to `+vcodec:avc,+acodec:m4a`) sets the video codec preference to `h264` > `h265` > `vp9` > `vp9.2` > `av01` > `vp8` > `h263` > `theora` and audio codec preference to `mp4a` > `aac` > `vorbis` > `opus` > `mp3` > `ac3` > `dts`. You can also make the sorting prefer the nearest values to the provided by using `~` as the delimiter. Eg: `filesize~1G` prefers the format with filesize closest to 1 GiB.

The fields `hasvid` and `ie_pref` are always given highest priority in sorting, irrespective of the user-defined order. This behaviour can be changed by using `--format-sort-force`. Apart from these, the default order used is: `lang,quality,res,fps,hdr:12,codec:vp9.2,size,br,asr,proto,ext,hasaud,source,id`. The extractors may override this default order, but they cannot override the user-provided order.

Note that the default has `codec:vp9.2`; i.e. `av1` is not preferred. Similarly, the default for hdr is `hdr:12`; i.e. dolby vision is not preferred. These choices are made since DV and AV1 formats are not yet fully compatible with most devices. This may be changed in the future as more devices become capable of smoothly playing back these formats.

If your format selector is `worst`, the last item is selected after sorting. This means it will select the format that is worst in all respects. Most of the time, what you actually want is the video with the smallest filesize instead. So it is generally better to use `-f best -S +size,+br,+res,+fps`.

**Tip**: You can use the `-v -F` to see how the formats have been sorted (worst to best).

## Format Selection examples

```bash
# Download and merge the best video-only format and the best audio-only format,
# or download the best combined format if video-only format is not available
$ yt-dlp -f "bv+ba/b"

# Download best format that contains video,
# and if it doesn't already have an audio stream, merge it with best audio-only format
$ yt-dlp -f "bv*+ba/b"

# Same as above
$ yt-dlp

# Download the best video-only format and the best audio-only format without merging them
# For this case, an output template should be used since
# by default, bestvideo and bestaudio will have the same file name.
$ yt-dlp -f "bv,ba" -o "%(title)s.f%(format_id)s.%(ext)s"

# Download and merge the best format that has a video stream,
# and all audio-only formats into one file
$ yt-dlp -f "bv*+mergeall[vcodec=none]" --audio-multistreams

# Download and merge the best format that has a video stream,
# and the best 2 audio-only formats into one file
$ yt-dlp -f "bv*+ba+ba.2" --audio-multistreams


# The following examples show the old method (without -S) of format selection
# and how to use -S to achieve a similar but (generally) better result

# Download the worst video available (old method)
$ yt-dlp -f "wv*+wa/w"

# Download the best video available but with the smallest resolution
$ yt-dlp -S "+res"

# Download the smallest video available
$ yt-dlp -S "+size,+br"



# Download the best mp4 video available, or the best video if no mp4 available
$ yt-dlp -f "bv*[ext=mp4]+ba[ext=m4a]/b[ext=mp4] / bv*+ba/b"

# Download the best video with the best extension
# (For video, mp4 > webm > flv. For audio, m4a > aac > mp3 ...)
$ yt-dlp -S "ext"



# Download the best video available but no better than 480p,
# or the worst video if there is no video under 480p
$ yt-dlp -f "bv*[height<=480]+ba/b[height<=480] / wv*+ba/w"

# Download the best video available with the largest height but no better than 480p,
# or the best video with the smallest resolution if there is no video under 480p
$ yt-dlp -S "height:480"

# Download the best video available with the largest resolution but no better than 480p,
# or the best video with the smallest resolution if there is no video under 480p
# Resolution is determined by using the smallest dimension.
# So this works correctly for vertical videos as well
$ yt-dlp -S "res:480"



# Download the best video (that also has audio) but no bigger than 50 MB,
# or the worst video (that also has audio) if there is no video under 50 MB
$ yt-dlp -f "b[filesize<50M] / w"

# Download largest video (that also has audio) but no bigger than 50 MB,
# or the smallest video (that also has audio) if there is no video under 50 MB
$ yt-dlp -f "b" -S "filesize:50M"

# Download best video (that also has audio) that is closest in size to 50 MB
$ yt-dlp -f "b" -S "filesize~50M"



# Download best video available via direct link over HTTP/HTTPS protocol,
# or the best video available via any protocol if there is no such video
$ yt-dlp -f "(bv*+ba/b)[protocol^=http][protocol!*=dash] / (bv*+ba/b)"

# Download best video available via the best protocol
# (https/ftps > http/ftp > m3u8_native > m3u8 > http_dash_segments ...)
$ yt-dlp -S "proto"



# Download the best video with either h264 or h265 codec,
# or the best video if there is no such video
$ yt-dlp -f "(bv*[vcodec~='^((he|a)vc|h26[45])']+ba) / (bv*+ba/b)"

# Download the best video with best codec no better than h264,
# or the best video with worst codec if there is no such video
$ yt-dlp -S "codec:h264"

# Download the best video with worst codec no worse than h264,
# or the best video with best codec if there is no such video
$ yt-dlp -S "+codec:h264"



# More complex examples

# Download the best video no better than 720p preferring framerate greater than 30,
# or the worst video (still preferring framerate greater than 30) if there is no such video
$ yt-dlp -f "((bv*[fps>30]/bv*)[height<=720]/(wv*[fps>30]/wv*)) + ba / (b[fps>30]/b)[height<=720]/(w[fps>30]/w)"

# Download the video with the largest resolution no better than 720p,
# or the video with the smallest resolution available if there is no such video,
# preferring larger framerate for formats with the same resolution
$ yt-dlp -S "res:720,fps"



# Download the video with smallest resolution no worse than 480p,
# or the video with the largest resolution available if there is no such video,
# preferring better codec and then larger total bitrate for the same resolution
$ yt-dlp -S "+res:480,codec,br"
```

# MODIFYING METADATA

The metadata obtained by the extractors can be modified by using `--parse-metadata` and `--replace-in-metadata`

`--replace-in-metadata FIELDS REGEX REPLACE` is used to replace text in any metadata field using [python regular expression](https://docs.python.org/3/library/re.html#regular-expression-syntax). [Backreferences](https://docs.python.org/3/library/re.html?highlight=backreferences#re.sub) can be used in the replace string for advanced use.

The general syntax of `--parse-metadata FROM:TO` is to give the name of a field or an [output template](#output-template) to extract data from, and the format to interpret it as, separated by a colon `:`. Either a [python regular expression](https://docs.python.org/3/library/re.html#regular-expression-syntax) with named capture groups or a similar syntax to the [output template](#output-template) (only `%(field)s` formatting is supported) can be used for `TO`. The option can be used multiple times to parse and modify various fields.

Note that any field created by this can be used in the [output template](#output-template) and will also affect the media file's metadata added when using `--add-metadata`.

This option also has a few special uses:

* You can download an additional URL based on the metadata of the currently downloaded video. To do this, set the field `additional_urls` to the URL that you want to download. Eg: `--parse-metadata "description:(?P<additional_urls>https?://www\.vimeo\.com/\d+)` will download the first vimeo video found in the description

* You can use this to change the metadata that is embedded in the media file. To do this, set the value of the corresponding field with a `meta_` prefix. For example, any value you set to `meta_description` field will be added to the `description` field in the file. For example, you can use this to set a different "description" and "synopsis". To modify the metadata of individual streams, use the `meta<n>_` prefix (Eg: `meta1_language`). Any value set to the `meta_` field will overwrite all default values.

**Note**: Metadata modification happens before format selection, post-extraction and other post-processing operations. Some fields may be added or changed during these steps, overriding your changes.

For reference, these are the fields yt-dlp adds by default to the file metadata:

Metadata fields            | From
:--------------------------|:------------------------------------------------
`title`                    | `track` or `title`
`date`                     | `upload_date`
`description`,  `synopsis` | `description`
`purl`, `comment`          | `webpage_url`
`track`                    | `track_number`
`artist`                   | `artist`, `creator`, `uploader` or `uploader_id`
`genre`                    | `genre`
`album`                    | `album`
`album_artist`             | `album_artist`
`disc`                     | `disc_number`
`show`                     | `series`
`season_number`            | `season_number`
`episode_id`               | `episode` or `episode_id`
`episode_sort`             | `episode_number`
`language` of each stream  | the format's `language`

**Note**: The file format may not support some of these fields


## Modifying metadata examples

```bash
# Interpret the title as "Artist - Title"
$ yt-dlp --parse-metadata "title:%(artist)s - %(title)s"

# Regex example
$ yt-dlp --parse-metadata "description:Artist - (?P<artist>.+)"

# Set title as "Series name S01E05"
$ yt-dlp --parse-metadata "%(series)s S%(season_number)02dE%(episode_number)02d:%(title)s"

# Prioritize uploader as the "artist" field in video metadata
$ yt-dlp --parse-metadata "%(uploader|)s:%(meta_artist)s" --add-metadata

# Set "comment" field in video metadata using description instead of webpage_url,
# handling multiple lines correctly
$ yt-dlp --parse-metadata "description:(?s)(?P<meta_comment>.+)" --add-metadata

# Do not set any "synopsis" in the video metadata
$ yt-dlp --parse-metadata ":(?P<meta_synopsis>)"

# Remove "formats" field from the infojson by setting it to an empty string
$ yt-dlp --parse-metadata ":(?P<formats>)" -j

# Replace all spaces and "_" in title and uploader with a `-`
$ yt-dlp --replace-in-metadata "title,uploader" "[ _]" "-"

```

# EXTRACTOR ARGUMENTS

Some extractors accept additional arguments which can be passed using `--extractor-args KEY:ARGS`. `ARGS` is a `;` (semicolon) separated string of `ARG=VAL1,VAL2`. Eg: `--extractor-args "youtube:player-client=android_embedded,web;include_live_dash" --extractor-args "funimation:version=uncut"`

The following extractors use this feature:

#### youtube
* `skip`: One or more of `hls`, `dash` or `translated_subs` to skip extraction of the m3u8 manifests, dash manifests and [auto-translated subtitles](https://github.com/yt-dlp/yt-dlp/issues/4090#issuecomment-1158102032) respectively
* `player_client`: Clients to extract video data from. The main clients are `web`, `android` and `ios` with variants `_music`, `_embedded`, `_embedscreen`, `_creator` (Eg: `web_embedded`); and `mweb` and `tv_embedded` (agegate bypass) with no variants. By default, `android,web` is used, but `tv_embedded` and `creator` variants are added as required for age-gated videos. Similarly the music variants are added for `music.youtube.com` urls. You can use `all` to use all the clients, and `default` for the default clients.
* `player_skip`: Skip some network requests that are generally needed for robust extraction. One or more of `configs` (skip client configs), `webpage` (skip initial webpage), `js` (skip js player). While these options can help reduce the number of requests needed or avoid some rate-limiting, they could cause some issues. See [#860](https://github.com/yt-dlp/yt-dlp/pull/860) for more details
* `include_live_dash`: Include live dash formats even without `--live-from-start` (These formats don't download properly)
* `comment_sort`: `top` or `new` (default) - choose comment sorting mode (on YouTube's side)
* `max_comments`: Limit the amount of comments to gather. Comma-separated list of integers representing `max-comments,max-parents,max-replies,max-replies-per-thread`. Default is `all,all,all,all`
    * E.g. `all,all,1000,10` will get a maximum of 1000 replies total, with up to 10 replies per thread. `1000,all,100` will get a maximum of 1000 comments, with a maximum of 100 replies total
* `innertube_host`: Innertube API host to use for all API requests 
  * e.g. `studio.youtube.com`, `youtubei.googleapis.com`
  * Note: Cookies exported from `www.youtube.com` will not work with hosts other than `*.youtube.com`
* `innertube_key`: Innertube API key to use for all API requests

#### youtubetab (YouTube playlists, channels, feeds, etc.)
* `skip`: One or more of `webpage` (skip initial webpage download), `authcheck` (allow the download of playlists requiring authentication when no initial webpage is downloaded. This may cause unwanted behavior, see [#1122](https://github.com/yt-dlp/yt-dlp/pull/1122) for more details)
* `approximate_date`: Extract approximate `upload_date` in flat-playlist. This may cause date-based filters to be slightly off

#### funimation
* `language`: Languages to extract. Eg: `funimation:language=english,japanese`
* `version`: The video version to extract - `uncut` or `simulcast`

#### crunchyroll
* `language`: Languages to extract. Eg: `crunchyroll:language=jaJp`
* `hardsub`: Which hard-sub versions to extract. Eg: `crunchyroll:hardsub=None,enUS`

#### crunchyrollbeta
* `format`: Which stream type(s) to extract. Default is `adaptive_hls` Eg: `crunchyrollbeta:format=vo_adaptive_hls`
    * Potentially useful values include `adaptive_hls`, `adaptive_dash`, `vo_adaptive_hls`, `vo_adaptive_dash`, `download_hls`, `trailer_hls`, `trailer_dash`
* `hardsub`: Preference order for which hardsub versions to extract. Default is `None` (no hardsubs). Eg: `crunchyrollbeta:hardsub=en-US,None`

#### vikichannel
* `video_types`: Types of videos to download - one or more of `episodes`, `movies`, `clips`, `trailers`

#### niconico
* `segment_duration`: Segment duration in milliseconds for HLS-DMC formats. Use it at your own risk since this feature **may result in your account termination.**

#### youtubewebarchive
* `check_all`: Try to check more at the cost of more requests. One or more of `thumbnails`, `captures`

#### gamejolt
* `comment_sort`: `hot` (default), `you` (cookies needed), `top`, `new` - choose comment sorting mode (on GameJolt's side)

#### hotstar
* `res`: resolution to ignore - one or more of `sd`, `hd`, `fhd`
* `vcodec`: vcodec to ignore - one or more of `h264`, `h265`, `dvh265`
* `dr`: dynamic range to ignore - one or more of `sdr`, `hdr10`, `dv`

#### tiktok
* `app_version`: App version to call mobile APIs with - should be set along with `manifest_app_version`. (e.g. `20.2.1`)
* `manifest_app_version`: Numeric app version to call mobile APIs with. (e.g. `221`)

#### rokfinchannel
* `tab`: Which tab to download. One of `new`, `top`, `videos`, `podcasts`, `streams`, `stacks`. (E.g. `rokfinchannel:tab=streams`)


NOTE: These options may be changed/removed in the future without concern for backward compatibility

<!-- MANPAGE: MOVE "INSTALLATION" SECTION HERE -->


# PLUGINS

Plugins are loaded from `<root-dir>/ytdlp_plugins/<type>/__init__.py`; where `<root-dir>` is the directory of the binary (`<root-dir>/yt-dlp`), or the root directory of the module if you are running directly from source-code (`<root dir>/yt_dlp/__main__.py`). Plugins are currently not supported for the `pip` version

Plugins can be of `<type>`s `extractor` or `postprocessor`. Extractor plugins do not need to be enabled from the CLI and are automatically invoked when the input URL is suitable for it. Postprocessor plugins can be invoked using `--use-postprocessor NAME`.

See [ytdlp_plugins](ytdlp_plugins) for example plugins.

Note that **all** plugins are imported even if not invoked, and that **there are no checks** performed on plugin code. Use plugins at your own risk and only if you trust the code

If you are a plugin author, add [ytdlp-plugins](https://github.com/topics/ytdlp-plugins) as a topic to your repository for discoverability



# EMBEDDING YT-DLP

yt-dlp makes the best effort to be a good command-line program, and thus should be callable from any programming language.

Your program should avoid parsing the normal stdout since they may change in future versions. Instead they should use options such as `-J`, `--print`, `--progress-template`, `--exec` etc to create console output that you can reliably reproduce and parse.

From a Python program, you can embed yt-dlp in a more powerful fashion, like this:

```python
from yt_dlp import YoutubeDL

URLS = ['https://www.youtube.com/watch?v=BaW_jenozKc']
with YoutubeDL() as ydl:
    ydl.download(URLS)
```

Most likely, you'll want to use various options. For a list of options available, have a look at [`yt_dlp/YoutubeDL.py`](yt_dlp/YoutubeDL.py#L180).

**Tip**: If you are porting your code from youtube-dl to yt-dlp, one important point to look out for is that we do not guarantee the return value of `YoutubeDL.extract_info` to be json serializable, or even be a dictionary. It will be dictionary-like, but if you want to ensure it is a serializable dictionary, pass it through `YoutubeDL.sanitize_info` as shown in the [example below](#extracting-information)

## Embedding examples

#### Extracting information

```python
import json
import yt_dlp

URL = 'https://www.youtube.com/watch?v=BaW_jenozKc'

# ℹ️ See help(yt_dlp.YoutubeDL) for a list of available options and public functions
ydl_opts = {}
with yt_dlp.YoutubeDL(ydl_opts) as ydl:
    info = ydl.extract_info(URL, download=False)

    # ℹ️ ydl.sanitize_info makes the info json-serializable
    print(json.dumps(ydl.sanitize_info(info)))
```
#### Download using an info-json

```python
import yt_dlp

INFO_FILE = 'path/to/video.info.json'

with yt_dlp.YoutubeDL() as ydl:
    error_code = ydl.download_with_info_file(INFO_FILE)

print('Some videos failed to download' if error_code
      else 'All videos successfully downloaded')
```

#### Extract audio

```python
import yt_dlp

URLS = ['https://www.youtube.com/watch?v=BaW_jenozKc']

ydl_opts = {
    'format': 'm4a/bestaudio/best',
    # ℹ️ See help(yt_dlp.postprocessor) for a list of available Postprocessors and their arguments
    'postprocessors': [{  # Extract audio using ffmpeg
        'key': 'FFmpegExtractAudio',
        'preferredcodec': 'm4a',
    }]
}

with yt_dlp.YoutubeDL(ydl_opts) as ydl:
    error_code = ydl.download(URLS)
```

#### Filter videos

```python
import yt_dlp

URLS = ['https://www.youtube.com/watch?v=BaW_jenozKc']

def longer_than_a_minute(info, *, incomplete):
    """Download only videos longer than a minute (or with unknown duration)"""
    duration = info.get('duration')
    if duration and duration < 60:
        return 'The video is too short'

ydl_opts = {
    'match_filter': longer_than_a_minute,
}

with yt_dlp.YoutubeDL(ydl_opts) as ydl:
    error_code = ydl.download(URLS)
```

#### Adding logger and progress hook

```python
import yt_dlp

URLS = ['https://www.youtube.com/watch?v=BaW_jenozKc']

class MyLogger:
    def debug(self, msg):
        # For compatibility with youtube-dl, both debug and info are passed into debug
        # You can distinguish them by the prefix '[debug] '
        if msg.startswith('[debug] '):
            pass
        else:
            self.info(msg)

    def info(self, msg):
        pass

    def warning(self, msg):
        pass

    def error(self, msg):
        print(msg)


# ℹ️ See "progress_hooks" in help(yt_dlp.YoutubeDL)
def my_hook(d):
    if d['status'] == 'finished':
        print('Done downloading, now post-processing ...')


ydl_opts = {
    'logger': MyLogger(),
    'progress_hooks': [my_hook],
}

with yt_dlp.YoutubeDL(ydl_opts) as ydl:
    ydl.download(URLS)
```

#### Add a custom PostProcessor

```python
import yt_dlp

URLS = ['https://www.youtube.com/watch?v=BaW_jenozKc']

# ℹ️ See help(yt_dlp.postprocessor.PostProcessor)
class MyCustomPP(yt_dlp.postprocessor.PostProcessor):
    def run(self, info):
        self.to_screen('Doing stuff')
        return [], info


with yt_dlp.YoutubeDL() as ydl:
    # ℹ️ "when" can take any value in yt_dlp.utils.POSTPROCESS_WHEN
    ydl.add_post_processor(MyCustomPP(), when='pre_process')
    ydl.download(URLS)
```


#### Use a custom format selector

```python
import yt_dlp

URL = ['https://www.youtube.com/watch?v=BaW_jenozKc']

def format_selector(ctx):
    """ Select the best video and the best audio that won't result in an mkv.
    NOTE: This is just an example and does not handle all cases """

    # formats are already sorted worst to best
    formats = ctx.get('formats')[::-1]

    # acodec='none' means there is no audio
    best_video = next(f for f in formats
                      if f['vcodec'] != 'none' and f['acodec'] == 'none')

    # find compatible audio extension
    audio_ext = {'mp4': 'm4a', 'webm': 'webm'}[best_video['ext']]
    # vcodec='none' means there is no video
    best_audio = next(f for f in formats if (
        f['acodec'] != 'none' and f['vcodec'] == 'none' and f['ext'] == audio_ext))

    # These are the minimum required fields for a merged format
    yield {
        'format_id': f'{best_video["format_id"]}+{best_audio["format_id"]}',
        'ext': best_video['ext'],
        'requested_formats': [best_video, best_audio],
        # Must be + separated list of protocols
        'protocol': f'{best_video["protocol"]}+{best_audio["protocol"]}'
    }


ydl_opts = {
    'format': format_selector,
}

with yt_dlp.YoutubeDL(ydl_opts) as ydl:
    ydl.download(URLS)
```

<!-- MANPAGE: MOVE "NEW FEATURES" SECTION HERE -->

# DEPRECATED OPTIONS

These are all the deprecated options and the current alternative to achieve the same effect

#### Almost redundant options
While these options are almost the same as their new counterparts, there are some differences that prevents them being redundant

    -j, --dump-json                  --print "%()j"
    -F, --list-formats               --print formats_table
    --list-thumbnails                --print thumbnails_table --print playlist:thumbnails_table
    --list-subs                      --print automatic_captions_table --print subtitles_table

#### Redundant options
While these options are redundant, they are still expected to be used due to their ease of use

    --get-description                --print description
    --get-duration                   --print duration_string
    --get-filename                   --print filename
    --get-format                     --print format
    --get-id                         --print id
    --get-thumbnail                  --print thumbnail
    -e, --get-title                  --print title
    -g, --get-url                    --print urls
    --match-title REGEX              --match-filter "title ~= (?i)REGEX"
    --reject-title REGEX             --match-filter "title !~= (?i)REGEX"
    --min-views COUNT                --match-filter "view_count >=? COUNT"
    --max-views COUNT                --match-filter "view_count <=? COUNT"
    --user-agent UA                  --add-header "User-Agent:UA"
    --referer URL                    --add-header "Referer:URL"
    --playlist-start NUMBER          -I NUMBER:
    --playlist-end NUMBER            -I :NUMBER
    --playlist-reverse               -I ::-1
    --no-playlist-reverse            Default


#### Not recommended
While these options still work, their use is not recommended since there are other alternatives to achieve the same

    --exec-before-download CMD       --exec "before_dl:CMD"
    --no-exec-before-download        --no-exec
    --all-formats                    -f all
    --all-subs                       --sub-langs all --write-subs
    --print-json                     -j --no-simulate
    --autonumber-size NUMBER         Use string formatting. Eg: %(autonumber)03d
    --autonumber-start NUMBER        Use internal field formatting like %(autonumber+NUMBER)s
    --id                             -o "%(id)s.%(ext)s"
    --metadata-from-title FORMAT     --parse-metadata "%(title)s:FORMAT"
    --hls-prefer-native              --downloader "m3u8:native"
    --hls-prefer-ffmpeg              --downloader "m3u8:ffmpeg"
    --list-formats-old               --compat-options list-formats (Alias: --no-list-formats-as-table)
    --list-formats-as-table          --compat-options -list-formats [Default] (Alias: --no-list-formats-old)
    --youtube-skip-dash-manifest     --extractor-args "youtube:skip=dash" (Alias: --no-youtube-include-dash-manifest)
    --youtube-skip-hls-manifest      --extractor-args "youtube:skip=hls" (Alias: --no-youtube-include-hls-manifest)
    --youtube-include-dash-manifest  Default (Alias: --no-youtube-skip-dash-manifest)
    --youtube-include-hls-manifest   Default (Alias: --no-youtube-skip-hls-manifest)


#### Developer options
These options are not intended to be used by the end-user

    --test                           Download only part of video for testing extractors
    --load-pages                     Load pages dumped by --write-pages
    --youtube-print-sig-code         For testing youtube signatures
    --allow-unplayable-formats       List unplayable formats also
    --no-allow-unplayable-formats    Default


#### Old aliases
These are aliases that are no longer documented for various reasons

    --avconv-location                --ffmpeg-location
    --clean-infojson                 --clean-info-json
    --cn-verification-proxy URL      --geo-verification-proxy URL
    --dump-headers                   --print-traffic
    --dump-intermediate-pages        --dump-pages
    --force-write-download-archive   --force-write-archive
    --load-info                      --load-info-json
    --no-clean-infojson              --no-clean-info-json
    --no-split-tracks                --no-split-chapters
    --no-write-srt                   --no-write-subs
    --prefer-unsecure                --prefer-insecure
    --rate-limit RATE                --limit-rate RATE
    --split-tracks                   --split-chapters
    --srt-lang LANGS                 --sub-langs LANGS
    --trim-file-names LENGTH         --trim-filenames LENGTH
    --write-srt                      --write-subs
    --yes-overwrites                 --force-overwrites

#### Sponskrub Options
Support for [SponSkrub](https://github.com/faissaloo/SponSkrub) has been deprecated in favor of the `--sponsorblock` options

    --sponskrub                      --sponsorblock-mark all
    --no-sponskrub                   --no-sponsorblock
    --sponskrub-cut                  --sponsorblock-remove all
    --no-sponskrub-cut               --sponsorblock-remove -all
    --sponskrub-force                Not applicable
    --no-sponskrub-force             Not applicable
    --sponskrub-location             Not applicable
    --sponskrub-args                 Not applicable

#### No longer supported
These options may no longer work as intended

    --prefer-avconv                  avconv is not officially supported by yt-dlp (Alias: --no-prefer-ffmpeg)
    --prefer-ffmpeg                  Default (Alias: --no-prefer-avconv)
    -C, --call-home                  Not implemented
    --no-call-home                   Default
    --include-ads                    No longer supported
    --no-include-ads                 Default
    --write-annotations              No supported site has annotations now
    --no-write-annotations           Default

#### Removed
These options were deprecated since 2014 and have now been entirely removed

    -A, --auto-number                -o "%(autonumber)s-%(id)s.%(ext)s"
    -t, -l, --title, --literal       -o "%(title)s-%(id)s.%(ext)s"

# CONTRIBUTING
See [CONTRIBUTING.md](CONTRIBUTING.md#contributing-to-yt-dlp) for instructions on [Opening an Issue](CONTRIBUTING.md#opening-an-issue) and [Contributing code to the project](CONTRIBUTING.md#developer-instructions)

# MORE
For FAQ see the [youtube-dl README](https://github.com/ytdl-org/youtube-dl#faq)<|MERGE_RESOLUTION|>--- conflicted
+++ resolved
@@ -147,12 +147,8 @@
 * Some private fields such as filenames are removed by default from the infojson. Use `--no-clean-infojson` or `--compat-options no-clean-infojson` to revert this
 * When `--embed-subs` and `--write-subs` are used together, the subtitles are written to disk and also embedded in the media file. You can use just `--embed-subs` to embed the subs and automatically delete the separate file. See [#630 (comment)](https://github.com/yt-dlp/yt-dlp/issues/630#issuecomment-893659460) for more info. `--compat-options no-keep-subs` can be used to revert this
 * `certifi` will be used for SSL root certificates, if installed. If you want to use system certificates (e.g. self-signed), use `--compat-options no-certifi`
-<<<<<<< HEAD
-* youtube-dl tries to remove some superfluous punctuations from filenames. While this can sometimes be helpfull, it is often undesirable. So yt-dlp tries to keep the fields in the filenames as close to their original values as possible. You can use `--compat-options filename-sanitization` to revert to youtube-dl's behavior
+* youtube-dl tries to remove some superfluous punctuations from filenames. While this can sometimes be helpful, it is often undesirable. So yt-dlp tries to keep the fields in the filenames as close to their original values as possible. You can use `--compat-options filename-sanitization` to revert to youtube-dl's behavior
 * `requests` is used for HTTP requests, if installed. If you want to force urllib to be used, use `--compat-options no-requests`
-=======
-* youtube-dl tries to remove some superfluous punctuations from filenames. While this can sometimes be helpful, it is often undesirable. So yt-dlp tries to keep the fields in the filenames as close to their original values as possible. You can use `--compat-options filename-sanitization` to revert to youtube-dl's behavior
->>>>>>> f04fa38f
 
 For ease of use, a few more compat options are available:
 
